package types

import (
	"bytes"
	"github.com/simplechain-org/go-simplechain/accounts/abi"
	"github.com/simplechain-org/go-simplechain/common"
	"github.com/simplechain-org/go-simplechain/common/hexutil"
	"github.com/simplechain-org/go-simplechain/params"
	"math/big"
	"sync"
)

type RTxsInfo struct {
	DestinationId *big.Int
	CtxId         common.Hash
}

var receptTxLastPrice = struct {
	sync.RWMutex
	mPrice  map[uint64]*big.Int
	mNumber map[uint64]uint64
}{
	mPrice:  make(map[uint64]*big.Int),
	mNumber: make(map[uint64]uint64),
}

var maxPrice = big.NewInt(500 * params.GWei)

type ReceptTransaction struct {
	CTxId         common.Hash    `json:"ctxId" gencodec:"required"` //cross_transaction ID
	To            common.Address `json:"to" gencodec:"required"`            //Token buyer
	DestinationId *big.Int       `json:"destinationId" gencodec:"required"` //Message destination networkId
	ChainId       *big.Int		 `json:"chainId" gencodec:"required"`
	Input         []byte 		 `json:"input"    gencodec:"required"`
}

func NewReceptTransaction(id common.Hash, to common.Address, remoteChainId,chainId *big.Int, input []byte) *ReceptTransaction {
	return &ReceptTransaction{
			CTxId:         id,
			To:            to,
<<<<<<< HEAD
			BlockHash:     bHash,
			DestinationId: networkId,
			BlockNumber:   blockNumber,
			Index:         index,
			Input:         input,
			V:             new(big.Int),
			R:             new(big.Int),
			S:             new(big.Int),
		}}
}

func (tx *ReceptTransaction) ID() common.Hash {
	return tx.Data.CTxId
}

func (tx *ReceptTransaction) WithSignature(signer RtxSigner, sig []byte) (*ReceptTransaction, error) {
	r, s, v, err := signer.SignatureValues(sig)
	if err != nil {
		return nil, err
	}
	cpy := &ReceptTransaction{Data: tx.Data}
	cpy.Data.R, cpy.Data.S, cpy.Data.V = r, s, v
	return cpy, nil
}

func (tx *ReceptTransaction) ChainId() *big.Int {
	return deriveChainId(tx.Data.V)
}

func (tx ReceptTransaction) DestinationId() *big.Int {
	return tx.Data.DestinationId
}

func (tx *ReceptTransaction) Hash() (h common.Hash) {
	if hash := tx.hash.Load(); hash != nil {
		return hash.(common.Hash)
	}
	hash := sha3.NewKeccak256()
	var b []byte
	b = append(b, tx.Data.CTxId.Bytes()...)
	b = append(b, tx.Data.TxHash.Bytes()...)
	b = append(b, tx.Data.To.Bytes()...)
	b = append(b, tx.Data.BlockHash.Bytes()...)
	b = append(b, common.LeftPadBytes(tx.Data.DestinationId.Bytes(), 32)...)
	b = append(b, common.LeftPadBytes(Uint64ToBytes(tx.Data.BlockNumber), 8)...)
	b = append(b, common.LeftPadBytes(Uint32ToBytes(tx.Data.Index), 4)...)
	//todo blocknumber index
	b = append(b, tx.Data.Input...)
	hash.Write(b)
	hash.Sum(h[:0])
	tx.hash.Store(h)
	return h
}

func (tx *ReceptTransaction) BlockHash() common.Hash {
	return tx.Data.BlockHash
}

func (tx *ReceptTransaction) SignHash() (h common.Hash) {
	if hash := tx.signHash.Load(); hash != nil {
		return hash.(common.Hash)
	}
	hash := sha3.NewKeccak256()
	var b []byte
	b = append(b, tx.Data.CTxId.Bytes()...)
	b = append(b, tx.Data.TxHash.Bytes()...)
	b = append(b, tx.Data.To.Bytes()...)
	b = append(b, tx.Data.BlockHash.Bytes()...)
	b = append(b, common.LeftPadBytes(tx.Data.DestinationId.Bytes(), 32)...)
	b = append(b, tx.Data.Input...)
	b = append(b, common.LeftPadBytes(tx.Data.V.Bytes(), 32)...)
	b = append(b, common.LeftPadBytes(tx.Data.R.Bytes(), 32)...)
	b = append(b, common.LeftPadBytes(tx.Data.S.Bytes(), 32)...)
	hash.Write(b)
	hash.Sum(h[:0])
	tx.signHash.Store(h)
	return h
}

func (tx *ReceptTransaction) Key() []byte {
	key := []byte{1}
	key = append(key, tx.Data.CTxId.Bytes()...)
	return key
}

type ReceptTransactionWithSignatures struct {
	Data receptDatas
	// caches
	hash atomic.Value
	size atomic.Value
	from atomic.Value
}

type receptDatas struct {
	CTxId         common.Hash    `json:"ctxId" gencodec:"required"` //cross_transaction ID
	TxHash        common.Hash    `json:"txHash" gencodec:"required"`
	To            common.Address `json:"to" gencodec:"required"`            //Token buyer
	BlockHash     common.Hash    `json:"blockHash" gencodec:"required"`     //The Hash of block in which the message resides
	DestinationId *big.Int       `json:"destinationId" gencodec:"required"` //Message destination networkId

	BlockNumber uint64 `json:"blockNumber" gencodec:"required"` //The Height of block in which the message resides
	Index       uint   `json:"index" gencodec:"required"`
	Input       []byte `json:"input"    gencodec:"required"`
	// Signature values
	V []*big.Int `json:"v" gencodec:"required"` //chainId
	R []*big.Int `json:"r" gencodec:"required"`
	S []*big.Int `json:"s" gencodec:"required"`
}

func NewReceptTransactionWithSignatures(rtx *ReceptTransaction) *ReceptTransactionWithSignatures {
	d := receptDatas{
		CTxId:         rtx.Data.CTxId,
		TxHash:        rtx.Data.TxHash,
		To:            rtx.Data.To,
		BlockHash:     rtx.Data.BlockHash,
		DestinationId: rtx.Data.DestinationId,
		BlockNumber:   rtx.Data.BlockNumber,
		Index:         rtx.Data.Index,
		Input:         rtx.Data.Input,
	}

	d.V = append(d.V, rtx.Data.V)
	d.R = append(d.R, rtx.Data.R)
	d.S = append(d.S, rtx.Data.S)

	return &ReceptTransactionWithSignatures{Data: d}
}

func (rws *ReceptTransactionWithSignatures) ID() common.Hash {
	return rws.Data.CTxId
}

func (rws *ReceptTransactionWithSignatures) ChainId() *big.Int {
	if rws.SignaturesLength() > 0 {
		return deriveChainId(rws.Data.V[0])
	}
	return nil
}

func (rws ReceptTransactionWithSignatures) DestinationId() *big.Int {
	return rws.Data.DestinationId
}

func (rws *ReceptTransactionWithSignatures) Hash() (h common.Hash) {
	if hash := rws.hash.Load(); hash != nil {
		return hash.(common.Hash)
	}
	hash := sha3.NewKeccak256()
	var b []byte
	b = append(b, rws.Data.CTxId.Bytes()...)
	b = append(b, rws.Data.TxHash.Bytes()...)
	b = append(b, rws.Data.To.Bytes()...)
	b = append(b, rws.Data.BlockHash.Bytes()...)
	b = append(b, common.LeftPadBytes(rws.Data.DestinationId.Bytes(), 32)...)
	b = append(b, common.LeftPadBytes(Uint64ToBytes(rws.Data.BlockNumber), 8)...)
	b = append(b, common.LeftPadBytes(Uint32ToBytes(rws.Data.Index), 4)...)
	b = append(b, rws.Data.Input...)
	hash.Write(b)
	hash.Sum(h[:0])
	rws.hash.Store(h)
	return h
}

func (rws ReceptTransactionWithSignatures) BlockHash() common.Hash {
	return rws.Data.BlockHash
}

func (rws *ReceptTransactionWithSignatures) AddSignatures(rtx *ReceptTransaction) error {
	if rws.Hash() == rtx.Hash() {
		var exist bool
		for _, r := range rws.Data.R {
			if r.Cmp(rtx.Data.R) == 0 {
				exist = true
			}
		}
		if !exist {
			rws.Data.V = append(rws.Data.V, rtx.Data.V)
			rws.Data.R = append(rws.Data.R, rtx.Data.R)
			rws.Data.S = append(rws.Data.S, rtx.Data.S)
			return nil
		} else {
			return errors.New("already exist")
		}
	} else {
		return errors.New("not same Rtx")
	}
}

func (rws *ReceptTransactionWithSignatures) SignaturesLength() int {
	l := len(rws.Data.V)
	if l == len(rws.Data.R) && l == len(rws.Data.V) {
		return l
	} else {
		return 0
	}
}

func (rws *ReceptTransactionWithSignatures) Resolve() []*ReceptTransaction {
	l := rws.SignaturesLength()
	var rtxs []*ReceptTransaction
	for i := 0; i < l; i++ {
		d := receptData{
			CTxId:         rws.Data.CTxId,
			TxHash:        rws.Data.TxHash,
			To:            rws.Data.To,
			BlockHash:     rws.Data.BlockHash,
			DestinationId: rws.Data.DestinationId,
			Input:         rws.Data.Input,
			V:             rws.Data.V[i],
			R:             rws.Data.R[i],
			S:             rws.Data.S[i],
		}

		rtxs = append(rtxs, &ReceptTransaction{Data: d})
	}
	return rtxs
}

func (rws *ReceptTransactionWithSignatures) Key() []byte {
	key := []byte{1}
	key = append(key, rws.Data.CTxId.Bytes()...)
	return key
}

func (rws *ReceptTransactionWithSignatures) Transaction(
	nonce uint64, to common.Address, anchorAddr common.Address, data []byte,
	networkId uint64, block *Block, key *ecdsa.PrivateKey, gasLimit uint64) (*Transaction, error) {

	gasPrice, err := suggestPrice(networkId, block)
	if err != nil {
		return nil, err
	}
	tx := NewTransaction(nonce, to, big.NewInt(0), gasLimit, gasPrice, data)

	signer := NewEIP155Signer(big.NewInt(int64(networkId)))
	txHash := signer.Hash(tx)
	signature, err := crypto.Sign(txHash.Bytes(), key)
	if err != nil {
		log.Error("RTW change to Transaction", "err", err)
		return nil, err
	}
	signedTx, err := tx.WithSignature(signer, signature)
	if err != nil {
		log.Error("RTW change to Transaction sign", "err", err)
		return nil, err
	}
	return signedTx, nil
=======
			DestinationId: remoteChainId,
			ChainId:       chainId,
			Input:         input}
>>>>>>> 5fb6c8af
}

//func (tx *ReceptTransaction) ID() common.Hash {
//	return tx.CTxId
//}
//
//func (tx *ReceptTransaction) ChainId() *big.Int {
//	return deriveChainId(tx.Data.V)
//}
//
//func (tx *ReceptTransaction) Hash() (h common.Hash) {
//	if hash := tx.hash.Load(); hash != nil {
//		return hash.(common.Hash)
//	}
//	hash := sha3.NewKeccak256()
//	var b []byte
//	b = append(b, tx.Data.CTxId.Bytes()...)
//	b = append(b, tx.Data.TxHash.Bytes()...)
//	b = append(b, tx.Data.To.Bytes()...)
//	b = append(b, tx.Data.BlockHash.Bytes()...)
//	b = append(b, common.LeftPadBytes(tx.Data.DestinationId.Bytes(), 32)...)
//	b = append(b, common.LeftPadBytes(Uint64ToBytes(tx.Data.BlockNumber), 8)...)
//	b = append(b, common.LeftPadBytes(Uint32ToBytes(tx.Data.Index), 4)...)
//	//todo blocknumber index
//	b = append(b, tx.Data.Input...)
//	hash.Write(b)
//	hash.Sum(h[:0])
//	tx.hash.Store(h)
//	return h
//}

//func (tx *ReceptTransaction) SignHash() (h common.Hash) {
//	if hash := tx.signHash.Load(); hash != nil {
//		return hash.(common.Hash)
//	}
//	hash := sha3.NewKeccak256()
//	var b []byte
//	b = append(b, tx.Data.CTxId.Bytes()...)
//	b = append(b, tx.Data.TxHash.Bytes()...)
//	b = append(b, tx.Data.To.Bytes()...)
//	b = append(b, tx.Data.BlockHash.Bytes()...)
//	b = append(b, common.LeftPadBytes(tx.Data.DestinationId.Bytes(), 32)...)
//	b = append(b, tx.Data.Input...)
//	b = append(b, common.LeftPadBytes(tx.Data.V.Bytes(), 32)...)
//	b = append(b, common.LeftPadBytes(tx.Data.R.Bytes(), 32)...)
//	b = append(b, common.LeftPadBytes(tx.Data.S.Bytes(), 32)...)
//	hash.Write(b)
//	hash.Sum(h[:0])
//	tx.signHash.Store(h)
//	return h
//}
//
//func (tx *ReceptTransaction) Key() []byte {
//	key := []byte{1}
//	key = append(key, tx.Data.CTxId.Bytes()...)
//	return key
//}

//type ReceptTransactionWithSignatures struct {
//	Data receptDatas
//	// caches
//	hash atomic.Value
//	size atomic.Value
//	from atomic.Value
//}
//
//type receptDatas struct {
//	CTxId         common.Hash    `json:"ctxId" gencodec:"required"` //cross_transaction ID
//	TxHash        common.Hash    `json:"txHash" gencodec:"required"`
//	To            common.Address `json:"to" gencodec:"required"`            //Token buyer
//	BlockHash     common.Hash    `json:"blockHash" gencodec:"required"`     //The Hash of block in which the message resides
//	DestinationId *big.Int       `json:"destinationId" gencodec:"required"` //Message destination networkId
//
//	BlockNumber uint64 `json:"blockNumber" gencodec:"required"` //The Height of block in which the message resides
//	Index       uint   `json:"index" gencodec:"required"`
//	Input       []byte `json:"input"    gencodec:"required"`
//	// Signature values
//	V []*big.Int `json:"v" gencodec:"required"` //chainId
//	R []*big.Int `json:"r" gencodec:"required"`
//	S []*big.Int `json:"s" gencodec:"required"`
//}
//
//func NewReceptTransactionWithSignatures(rtx *ReceptTransaction) *ReceptTransactionWithSignatures {
//	d := receptDatas{
//		CTxId:         rtx.Data.CTxId,
//		TxHash:        rtx.Data.TxHash,
//		To:            rtx.Data.To,
//		BlockHash:     rtx.Data.BlockHash,
//		DestinationId: rtx.Data.DestinationId,
//		BlockNumber:   rtx.Data.BlockNumber,
//		Index:         rtx.Data.Index,
//		Input:         rtx.Data.Input,
//	}
//
//	d.V = append(d.V, rtx.Data.V)
//	d.R = append(d.R, rtx.Data.R)
//	d.S = append(d.S, rtx.Data.S)
//
//	return &ReceptTransactionWithSignatures{Data: d}
//}
//
//func (rws *ReceptTransactionWithSignatures) ID() common.Hash {
//	return rws.Data.CTxId
//}
//
//func (rws *ReceptTransactionWithSignatures) ChainId() *big.Int {
//	if rws.SignaturesLength() > 0 {
//		return deriveChainId(rws.Data.V[0])
//	}
//	return nil
//}
//
//func (rws *ReceptTransactionWithSignatures) Hash() (h common.Hash) {
//	if hash := rws.hash.Load(); hash != nil {
//		return hash.(common.Hash)
//	}
//	hash := sha3.NewKeccak256()
//	var b []byte
//	b = append(b, rws.Data.CTxId.Bytes()...)
//	b = append(b, rws.Data.TxHash.Bytes()...)
//	b = append(b, rws.Data.To.Bytes()...)
//	b = append(b, rws.Data.BlockHash.Bytes()...)
//	b = append(b, common.LeftPadBytes(rws.Data.DestinationId.Bytes(), 32)...)
//	b = append(b, common.LeftPadBytes(Uint64ToBytes(rws.Data.BlockNumber), 8)...)
//	b = append(b, common.LeftPadBytes(Uint32ToBytes(rws.Data.Index), 4)...)
//	b = append(b, rws.Data.Input...)
//	hash.Write(b)
//	hash.Sum(h[:0])
//	rws.hash.Store(h)
//	return h
//}

//func (rws *ReceptTransactionWithSignatures) AddSignatures(rtx *ReceptTransaction) error {
//	if rws.Hash() == rtx.Hash() {
//		var exist bool
//		for _, r := range rws.Data.R {
//			if r.Cmp(rtx.Data.R) == 0 {
//				exist = true
//			}
//		}
//		if !exist {
//			rws.Data.V = append(rws.Data.V, rtx.Data.V)
//			rws.Data.R = append(rws.Data.R, rtx.Data.R)
//			rws.Data.S = append(rws.Data.S, rtx.Data.S)
//			return nil
//		} else {
//			return errors.New("already exist")
//		}
//	} else {
//		return errors.New("not same Rtx")
//	}
//}
//
//func (rws *ReceptTransactionWithSignatures) SignaturesLength() int {
//	l := len(rws.Data.V)
//	if l == len(rws.Data.R) && l == len(rws.Data.V) {
//		return l
//	} else {
//		return 0
//	}
//}
//
//func (rws *ReceptTransactionWithSignatures) Resolve() []*ReceptTransaction {
//	l := rws.SignaturesLength()
//	var rtxs []*ReceptTransaction
//	for i := 0; i < l; i++ {
//		d := receptData{
//			CTxId:         rws.Data.CTxId,
//			TxHash:        rws.Data.TxHash,
//			To:            rws.Data.To,
//			BlockHash:     rws.Data.BlockHash,
//			DestinationId: rws.Data.DestinationId,
//			Input:         rws.Data.Input,
//			V:             rws.Data.V[i],
//			R:             rws.Data.R[i],
//			S:             rws.Data.S[i],
//		}
//
//		rtxs = append(rtxs, &ReceptTransaction{Data: d})
//	}
//	return rtxs
//}
//
//func (rws *ReceptTransactionWithSignatures) Key() []byte {
//	key := []byte{1}
//	key = append(key, rws.Data.CTxId.Bytes()...)
//	return key
//}
//
//func (rws *ReceptTransactionWithSignatures) Transaction(
//	nonce uint64, to common.Address, anchorAddr common.Address, data []byte,
//	networkId uint64, block *Block, key *ecdsa.PrivateKey, gasLimit uint64) (*Transaction, error) {
//
//	gasPrice, err := suggestPrice(networkId, block)
//	if err != nil {
//		return nil, err
//	}
//	tx := NewTransaction(nonce, to, big.NewInt(0), gasLimit, gasPrice, data)
//
//	signer := NewEIP155Signer(big.NewInt(int64(networkId)))
//	txHash := signer.Hash(tx)
//	signature, err := crypto.Sign(txHash.Bytes(), key)
//	if err != nil {
//		log.Error("RTW change to Transaction", "err", err)
//		return nil, err
//	}
//	signedTx, err := tx.WithSignature(signer, signature)
//	if err != nil {
//		log.Error("RTW change to Transaction sign", "err", err)
//		return nil, err
//	}
//	return signedTx, nil
//}

func (rws *ReceptTransaction) ConstructData() ([]byte, error) {
	data, err := hexutil.Decode(params.CrossDemoAbi)
	if err != nil {
		return nil, err
	}

	abi, err := abi.JSON(bytes.NewReader(data))
	if err != nil {
		return nil, err
	}
	type Recept struct {
		TxId        common.Hash
		//TxHash      common.Hash
		To          common.Address
		//BlockHash   common.Hash
		Input       []byte
	}

	//r := make([][32]byte, 0, len(rws.Data.R))
	//s := make([][32]byte, 0, len(rws.Data.S))
	//
	//for i := 0; i < len(rws.Data.R); i++ {
	//	rone := common.LeftPadBytes(rws.Data.R[i].Bytes(), 32)
	//	var a [32]byte
	//	copy(a[:], rone)
	//	r = append(r, a)
	//	sone := common.LeftPadBytes(rws.Data.S[i].Bytes(), 32)
	//	var b [32]byte
	//	copy(b[:], sone)
	//	s = append(s, b)
	//}
	var rep Recept
	rep.TxId = rws.CTxId
	//rep.TxHash = rws.TxHash
	rep.To = rws.To
	//rep.BlockHash = rws.BlockHash
	rep.Input = rws.Input
	out, err := abi.Pack("makerFinish", rep, rws.ChainId)

	if err != nil {
		return nil, err
	}

	input := hexutil.Bytes(out)
	return input, nil
}

//type transactionsByGasPrice []*Transaction
//
//func (t transactionsByGasPrice) Len() int           { return len(t) }
//func (t transactionsByGasPrice) Swap(i, j int)      { t[i], t[j] = t[j], t[i] }
//func (t transactionsByGasPrice) Less(i, j int) bool { return t[i].GasPrice().Cmp(t[j].GasPrice()) < 0 }
//
//func suggestPrice(networkId uint64, block *Block) (*big.Int, error) {
//	gasPrice := big.NewInt(int64(0))
//	lastNumber := uint64(0)
//	receptTxLastPrice.RLock()
//	//TODO insert lastPrice map to db in order to save the data persistently
//	price, ok := receptTxLastPrice.mPrice[networkId]
//	if ok {
//		gasPrice = price
//	}
//	number, ok := receptTxLastPrice.mNumber[networkId]
//	if ok {
//		lastNumber = number
//	}
//	receptTxLastPrice.RUnlock()
//	if lastNumber == block.NumberU64() {
//		return gasPrice, nil
//	}
//
//	blockPrice := big.NewInt(int64(0))
//	blockTxs := block.transactions
//	if blockTxs.Len() != 0 {
//		txs := make([]*Transaction, len(blockTxs))
//		copy(txs, blockTxs)
//		sort.Sort(transactionsByGasPrice(txs))
//		blockPrice = txs[len(txs)/2].GasPrice()
//	}
//
//	if blockPrice.Cmp(big.NewInt(int64(0))) > 0 {
//		gasPrice = blockPrice
//	}
//
//	if gasPrice.Cmp(maxPrice) > 0 {
//		gasPrice = maxPrice
//	}
//
//	if gasPrice.Cmp(big.NewInt(int64(0))) == 0 {
//		gasPrice = big.NewInt(params.GWei)
//	}
//	receptTxLastPrice.Lock()
//	receptTxLastPrice.mPrice[networkId] = gasPrice
//	receptTxLastPrice.mNumber[networkId] = lastNumber
//	receptTxLastPrice.Unlock()
//	return gasPrice, nil
//}

//func Uint64ToBytes(i uint64) []byte {
//	var buf = make([]byte, 8)
//	binary.BigEndian.PutUint64(buf, i)
//	return buf
//}
//
//func Uint32ToBytes(i uint) []byte {
//	var buf = make([]byte, 4)
//	binary.BigEndian.PutUint32(buf, uint32(i))
//	return buf
//}
//
//func MethId(name string) []byte {
//	transferFnSignature := []byte(name)
//	hash := sha3.NewKeccak256()
//	hash.Write(transferFnSignature)
//	return hash.Sum(nil)[:4]
//}
//
//func EventTopic(name string) string {
//	transferFnSignature := []byte(name)
//	hash := sha3.NewKeccak256()
//	hash.Write(transferFnSignature)
//	return hexutil.Encode(hash.Sum(nil))
//}<|MERGE_RESOLUTION|>--- conflicted
+++ resolved
@@ -2,12 +2,12 @@
 
 import (
 	"bytes"
+	"math/big"
+
 	"github.com/simplechain-org/go-simplechain/accounts/abi"
 	"github.com/simplechain-org/go-simplechain/common"
 	"github.com/simplechain-org/go-simplechain/common/hexutil"
 	"github.com/simplechain-org/go-simplechain/params"
-	"math/big"
-	"sync"
 )
 
 type RTxsInfo struct {
@@ -15,495 +15,22 @@
 	CtxId         common.Hash
 }
 
-var receptTxLastPrice = struct {
-	sync.RWMutex
-	mPrice  map[uint64]*big.Int
-	mNumber map[uint64]uint64
-}{
-	mPrice:  make(map[uint64]*big.Int),
-	mNumber: make(map[uint64]uint64),
+type ReceptTransaction struct {
+	CTxId         common.Hash    `json:"ctxId" gencodec:"required"`         //cross_transaction ID
+	To            common.Address `json:"to" gencodec:"required"`            //Token buyer
+	DestinationId *big.Int       `json:"destinationId" gencodec:"required"` //Message destination networkId
+	ChainId       *big.Int       `json:"chainId" gencodec:"required"`
+	Input         []byte         `json:"input"    gencodec:"required"`
 }
 
-var maxPrice = big.NewInt(500 * params.GWei)
-
-type ReceptTransaction struct {
-	CTxId         common.Hash    `json:"ctxId" gencodec:"required"` //cross_transaction ID
-	To            common.Address `json:"to" gencodec:"required"`            //Token buyer
-	DestinationId *big.Int       `json:"destinationId" gencodec:"required"` //Message destination networkId
-	ChainId       *big.Int		 `json:"chainId" gencodec:"required"`
-	Input         []byte 		 `json:"input"    gencodec:"required"`
+func NewReceptTransaction(id common.Hash, to common.Address, remoteChainId, chainId *big.Int, input []byte) *ReceptTransaction {
+	return &ReceptTransaction{
+		CTxId:         id,
+		To:            to,
+		DestinationId: remoteChainId,
+		ChainId:       chainId,
+		Input:         input}
 }
-
-func NewReceptTransaction(id common.Hash, to common.Address, remoteChainId,chainId *big.Int, input []byte) *ReceptTransaction {
-	return &ReceptTransaction{
-			CTxId:         id,
-			To:            to,
-<<<<<<< HEAD
-			BlockHash:     bHash,
-			DestinationId: networkId,
-			BlockNumber:   blockNumber,
-			Index:         index,
-			Input:         input,
-			V:             new(big.Int),
-			R:             new(big.Int),
-			S:             new(big.Int),
-		}}
-}
-
-func (tx *ReceptTransaction) ID() common.Hash {
-	return tx.Data.CTxId
-}
-
-func (tx *ReceptTransaction) WithSignature(signer RtxSigner, sig []byte) (*ReceptTransaction, error) {
-	r, s, v, err := signer.SignatureValues(sig)
-	if err != nil {
-		return nil, err
-	}
-	cpy := &ReceptTransaction{Data: tx.Data}
-	cpy.Data.R, cpy.Data.S, cpy.Data.V = r, s, v
-	return cpy, nil
-}
-
-func (tx *ReceptTransaction) ChainId() *big.Int {
-	return deriveChainId(tx.Data.V)
-}
-
-func (tx ReceptTransaction) DestinationId() *big.Int {
-	return tx.Data.DestinationId
-}
-
-func (tx *ReceptTransaction) Hash() (h common.Hash) {
-	if hash := tx.hash.Load(); hash != nil {
-		return hash.(common.Hash)
-	}
-	hash := sha3.NewKeccak256()
-	var b []byte
-	b = append(b, tx.Data.CTxId.Bytes()...)
-	b = append(b, tx.Data.TxHash.Bytes()...)
-	b = append(b, tx.Data.To.Bytes()...)
-	b = append(b, tx.Data.BlockHash.Bytes()...)
-	b = append(b, common.LeftPadBytes(tx.Data.DestinationId.Bytes(), 32)...)
-	b = append(b, common.LeftPadBytes(Uint64ToBytes(tx.Data.BlockNumber), 8)...)
-	b = append(b, common.LeftPadBytes(Uint32ToBytes(tx.Data.Index), 4)...)
-	//todo blocknumber index
-	b = append(b, tx.Data.Input...)
-	hash.Write(b)
-	hash.Sum(h[:0])
-	tx.hash.Store(h)
-	return h
-}
-
-func (tx *ReceptTransaction) BlockHash() common.Hash {
-	return tx.Data.BlockHash
-}
-
-func (tx *ReceptTransaction) SignHash() (h common.Hash) {
-	if hash := tx.signHash.Load(); hash != nil {
-		return hash.(common.Hash)
-	}
-	hash := sha3.NewKeccak256()
-	var b []byte
-	b = append(b, tx.Data.CTxId.Bytes()...)
-	b = append(b, tx.Data.TxHash.Bytes()...)
-	b = append(b, tx.Data.To.Bytes()...)
-	b = append(b, tx.Data.BlockHash.Bytes()...)
-	b = append(b, common.LeftPadBytes(tx.Data.DestinationId.Bytes(), 32)...)
-	b = append(b, tx.Data.Input...)
-	b = append(b, common.LeftPadBytes(tx.Data.V.Bytes(), 32)...)
-	b = append(b, common.LeftPadBytes(tx.Data.R.Bytes(), 32)...)
-	b = append(b, common.LeftPadBytes(tx.Data.S.Bytes(), 32)...)
-	hash.Write(b)
-	hash.Sum(h[:0])
-	tx.signHash.Store(h)
-	return h
-}
-
-func (tx *ReceptTransaction) Key() []byte {
-	key := []byte{1}
-	key = append(key, tx.Data.CTxId.Bytes()...)
-	return key
-}
-
-type ReceptTransactionWithSignatures struct {
-	Data receptDatas
-	// caches
-	hash atomic.Value
-	size atomic.Value
-	from atomic.Value
-}
-
-type receptDatas struct {
-	CTxId         common.Hash    `json:"ctxId" gencodec:"required"` //cross_transaction ID
-	TxHash        common.Hash    `json:"txHash" gencodec:"required"`
-	To            common.Address `json:"to" gencodec:"required"`            //Token buyer
-	BlockHash     common.Hash    `json:"blockHash" gencodec:"required"`     //The Hash of block in which the message resides
-	DestinationId *big.Int       `json:"destinationId" gencodec:"required"` //Message destination networkId
-
-	BlockNumber uint64 `json:"blockNumber" gencodec:"required"` //The Height of block in which the message resides
-	Index       uint   `json:"index" gencodec:"required"`
-	Input       []byte `json:"input"    gencodec:"required"`
-	// Signature values
-	V []*big.Int `json:"v" gencodec:"required"` //chainId
-	R []*big.Int `json:"r" gencodec:"required"`
-	S []*big.Int `json:"s" gencodec:"required"`
-}
-
-func NewReceptTransactionWithSignatures(rtx *ReceptTransaction) *ReceptTransactionWithSignatures {
-	d := receptDatas{
-		CTxId:         rtx.Data.CTxId,
-		TxHash:        rtx.Data.TxHash,
-		To:            rtx.Data.To,
-		BlockHash:     rtx.Data.BlockHash,
-		DestinationId: rtx.Data.DestinationId,
-		BlockNumber:   rtx.Data.BlockNumber,
-		Index:         rtx.Data.Index,
-		Input:         rtx.Data.Input,
-	}
-
-	d.V = append(d.V, rtx.Data.V)
-	d.R = append(d.R, rtx.Data.R)
-	d.S = append(d.S, rtx.Data.S)
-
-	return &ReceptTransactionWithSignatures{Data: d}
-}
-
-func (rws *ReceptTransactionWithSignatures) ID() common.Hash {
-	return rws.Data.CTxId
-}
-
-func (rws *ReceptTransactionWithSignatures) ChainId() *big.Int {
-	if rws.SignaturesLength() > 0 {
-		return deriveChainId(rws.Data.V[0])
-	}
-	return nil
-}
-
-func (rws ReceptTransactionWithSignatures) DestinationId() *big.Int {
-	return rws.Data.DestinationId
-}
-
-func (rws *ReceptTransactionWithSignatures) Hash() (h common.Hash) {
-	if hash := rws.hash.Load(); hash != nil {
-		return hash.(common.Hash)
-	}
-	hash := sha3.NewKeccak256()
-	var b []byte
-	b = append(b, rws.Data.CTxId.Bytes()...)
-	b = append(b, rws.Data.TxHash.Bytes()...)
-	b = append(b, rws.Data.To.Bytes()...)
-	b = append(b, rws.Data.BlockHash.Bytes()...)
-	b = append(b, common.LeftPadBytes(rws.Data.DestinationId.Bytes(), 32)...)
-	b = append(b, common.LeftPadBytes(Uint64ToBytes(rws.Data.BlockNumber), 8)...)
-	b = append(b, common.LeftPadBytes(Uint32ToBytes(rws.Data.Index), 4)...)
-	b = append(b, rws.Data.Input...)
-	hash.Write(b)
-	hash.Sum(h[:0])
-	rws.hash.Store(h)
-	return h
-}
-
-func (rws ReceptTransactionWithSignatures) BlockHash() common.Hash {
-	return rws.Data.BlockHash
-}
-
-func (rws *ReceptTransactionWithSignatures) AddSignatures(rtx *ReceptTransaction) error {
-	if rws.Hash() == rtx.Hash() {
-		var exist bool
-		for _, r := range rws.Data.R {
-			if r.Cmp(rtx.Data.R) == 0 {
-				exist = true
-			}
-		}
-		if !exist {
-			rws.Data.V = append(rws.Data.V, rtx.Data.V)
-			rws.Data.R = append(rws.Data.R, rtx.Data.R)
-			rws.Data.S = append(rws.Data.S, rtx.Data.S)
-			return nil
-		} else {
-			return errors.New("already exist")
-		}
-	} else {
-		return errors.New("not same Rtx")
-	}
-}
-
-func (rws *ReceptTransactionWithSignatures) SignaturesLength() int {
-	l := len(rws.Data.V)
-	if l == len(rws.Data.R) && l == len(rws.Data.V) {
-		return l
-	} else {
-		return 0
-	}
-}
-
-func (rws *ReceptTransactionWithSignatures) Resolve() []*ReceptTransaction {
-	l := rws.SignaturesLength()
-	var rtxs []*ReceptTransaction
-	for i := 0; i < l; i++ {
-		d := receptData{
-			CTxId:         rws.Data.CTxId,
-			TxHash:        rws.Data.TxHash,
-			To:            rws.Data.To,
-			BlockHash:     rws.Data.BlockHash,
-			DestinationId: rws.Data.DestinationId,
-			Input:         rws.Data.Input,
-			V:             rws.Data.V[i],
-			R:             rws.Data.R[i],
-			S:             rws.Data.S[i],
-		}
-
-		rtxs = append(rtxs, &ReceptTransaction{Data: d})
-	}
-	return rtxs
-}
-
-func (rws *ReceptTransactionWithSignatures) Key() []byte {
-	key := []byte{1}
-	key = append(key, rws.Data.CTxId.Bytes()...)
-	return key
-}
-
-func (rws *ReceptTransactionWithSignatures) Transaction(
-	nonce uint64, to common.Address, anchorAddr common.Address, data []byte,
-	networkId uint64, block *Block, key *ecdsa.PrivateKey, gasLimit uint64) (*Transaction, error) {
-
-	gasPrice, err := suggestPrice(networkId, block)
-	if err != nil {
-		return nil, err
-	}
-	tx := NewTransaction(nonce, to, big.NewInt(0), gasLimit, gasPrice, data)
-
-	signer := NewEIP155Signer(big.NewInt(int64(networkId)))
-	txHash := signer.Hash(tx)
-	signature, err := crypto.Sign(txHash.Bytes(), key)
-	if err != nil {
-		log.Error("RTW change to Transaction", "err", err)
-		return nil, err
-	}
-	signedTx, err := tx.WithSignature(signer, signature)
-	if err != nil {
-		log.Error("RTW change to Transaction sign", "err", err)
-		return nil, err
-	}
-	return signedTx, nil
-=======
-			DestinationId: remoteChainId,
-			ChainId:       chainId,
-			Input:         input}
->>>>>>> 5fb6c8af
-}
-
-//func (tx *ReceptTransaction) ID() common.Hash {
-//	return tx.CTxId
-//}
-//
-//func (tx *ReceptTransaction) ChainId() *big.Int {
-//	return deriveChainId(tx.Data.V)
-//}
-//
-//func (tx *ReceptTransaction) Hash() (h common.Hash) {
-//	if hash := tx.hash.Load(); hash != nil {
-//		return hash.(common.Hash)
-//	}
-//	hash := sha3.NewKeccak256()
-//	var b []byte
-//	b = append(b, tx.Data.CTxId.Bytes()...)
-//	b = append(b, tx.Data.TxHash.Bytes()...)
-//	b = append(b, tx.Data.To.Bytes()...)
-//	b = append(b, tx.Data.BlockHash.Bytes()...)
-//	b = append(b, common.LeftPadBytes(tx.Data.DestinationId.Bytes(), 32)...)
-//	b = append(b, common.LeftPadBytes(Uint64ToBytes(tx.Data.BlockNumber), 8)...)
-//	b = append(b, common.LeftPadBytes(Uint32ToBytes(tx.Data.Index), 4)...)
-//	//todo blocknumber index
-//	b = append(b, tx.Data.Input...)
-//	hash.Write(b)
-//	hash.Sum(h[:0])
-//	tx.hash.Store(h)
-//	return h
-//}
-
-//func (tx *ReceptTransaction) SignHash() (h common.Hash) {
-//	if hash := tx.signHash.Load(); hash != nil {
-//		return hash.(common.Hash)
-//	}
-//	hash := sha3.NewKeccak256()
-//	var b []byte
-//	b = append(b, tx.Data.CTxId.Bytes()...)
-//	b = append(b, tx.Data.TxHash.Bytes()...)
-//	b = append(b, tx.Data.To.Bytes()...)
-//	b = append(b, tx.Data.BlockHash.Bytes()...)
-//	b = append(b, common.LeftPadBytes(tx.Data.DestinationId.Bytes(), 32)...)
-//	b = append(b, tx.Data.Input...)
-//	b = append(b, common.LeftPadBytes(tx.Data.V.Bytes(), 32)...)
-//	b = append(b, common.LeftPadBytes(tx.Data.R.Bytes(), 32)...)
-//	b = append(b, common.LeftPadBytes(tx.Data.S.Bytes(), 32)...)
-//	hash.Write(b)
-//	hash.Sum(h[:0])
-//	tx.signHash.Store(h)
-//	return h
-//}
-//
-//func (tx *ReceptTransaction) Key() []byte {
-//	key := []byte{1}
-//	key = append(key, tx.Data.CTxId.Bytes()...)
-//	return key
-//}
-
-//type ReceptTransactionWithSignatures struct {
-//	Data receptDatas
-//	// caches
-//	hash atomic.Value
-//	size atomic.Value
-//	from atomic.Value
-//}
-//
-//type receptDatas struct {
-//	CTxId         common.Hash    `json:"ctxId" gencodec:"required"` //cross_transaction ID
-//	TxHash        common.Hash    `json:"txHash" gencodec:"required"`
-//	To            common.Address `json:"to" gencodec:"required"`            //Token buyer
-//	BlockHash     common.Hash    `json:"blockHash" gencodec:"required"`     //The Hash of block in which the message resides
-//	DestinationId *big.Int       `json:"destinationId" gencodec:"required"` //Message destination networkId
-//
-//	BlockNumber uint64 `json:"blockNumber" gencodec:"required"` //The Height of block in which the message resides
-//	Index       uint   `json:"index" gencodec:"required"`
-//	Input       []byte `json:"input"    gencodec:"required"`
-//	// Signature values
-//	V []*big.Int `json:"v" gencodec:"required"` //chainId
-//	R []*big.Int `json:"r" gencodec:"required"`
-//	S []*big.Int `json:"s" gencodec:"required"`
-//}
-//
-//func NewReceptTransactionWithSignatures(rtx *ReceptTransaction) *ReceptTransactionWithSignatures {
-//	d := receptDatas{
-//		CTxId:         rtx.Data.CTxId,
-//		TxHash:        rtx.Data.TxHash,
-//		To:            rtx.Data.To,
-//		BlockHash:     rtx.Data.BlockHash,
-//		DestinationId: rtx.Data.DestinationId,
-//		BlockNumber:   rtx.Data.BlockNumber,
-//		Index:         rtx.Data.Index,
-//		Input:         rtx.Data.Input,
-//	}
-//
-//	d.V = append(d.V, rtx.Data.V)
-//	d.R = append(d.R, rtx.Data.R)
-//	d.S = append(d.S, rtx.Data.S)
-//
-//	return &ReceptTransactionWithSignatures{Data: d}
-//}
-//
-//func (rws *ReceptTransactionWithSignatures) ID() common.Hash {
-//	return rws.Data.CTxId
-//}
-//
-//func (rws *ReceptTransactionWithSignatures) ChainId() *big.Int {
-//	if rws.SignaturesLength() > 0 {
-//		return deriveChainId(rws.Data.V[0])
-//	}
-//	return nil
-//}
-//
-//func (rws *ReceptTransactionWithSignatures) Hash() (h common.Hash) {
-//	if hash := rws.hash.Load(); hash != nil {
-//		return hash.(common.Hash)
-//	}
-//	hash := sha3.NewKeccak256()
-//	var b []byte
-//	b = append(b, rws.Data.CTxId.Bytes()...)
-//	b = append(b, rws.Data.TxHash.Bytes()...)
-//	b = append(b, rws.Data.To.Bytes()...)
-//	b = append(b, rws.Data.BlockHash.Bytes()...)
-//	b = append(b, common.LeftPadBytes(rws.Data.DestinationId.Bytes(), 32)...)
-//	b = append(b, common.LeftPadBytes(Uint64ToBytes(rws.Data.BlockNumber), 8)...)
-//	b = append(b, common.LeftPadBytes(Uint32ToBytes(rws.Data.Index), 4)...)
-//	b = append(b, rws.Data.Input...)
-//	hash.Write(b)
-//	hash.Sum(h[:0])
-//	rws.hash.Store(h)
-//	return h
-//}
-
-//func (rws *ReceptTransactionWithSignatures) AddSignatures(rtx *ReceptTransaction) error {
-//	if rws.Hash() == rtx.Hash() {
-//		var exist bool
-//		for _, r := range rws.Data.R {
-//			if r.Cmp(rtx.Data.R) == 0 {
-//				exist = true
-//			}
-//		}
-//		if !exist {
-//			rws.Data.V = append(rws.Data.V, rtx.Data.V)
-//			rws.Data.R = append(rws.Data.R, rtx.Data.R)
-//			rws.Data.S = append(rws.Data.S, rtx.Data.S)
-//			return nil
-//		} else {
-//			return errors.New("already exist")
-//		}
-//	} else {
-//		return errors.New("not same Rtx")
-//	}
-//}
-//
-//func (rws *ReceptTransactionWithSignatures) SignaturesLength() int {
-//	l := len(rws.Data.V)
-//	if l == len(rws.Data.R) && l == len(rws.Data.V) {
-//		return l
-//	} else {
-//		return 0
-//	}
-//}
-//
-//func (rws *ReceptTransactionWithSignatures) Resolve() []*ReceptTransaction {
-//	l := rws.SignaturesLength()
-//	var rtxs []*ReceptTransaction
-//	for i := 0; i < l; i++ {
-//		d := receptData{
-//			CTxId:         rws.Data.CTxId,
-//			TxHash:        rws.Data.TxHash,
-//			To:            rws.Data.To,
-//			BlockHash:     rws.Data.BlockHash,
-//			DestinationId: rws.Data.DestinationId,
-//			Input:         rws.Data.Input,
-//			V:             rws.Data.V[i],
-//			R:             rws.Data.R[i],
-//			S:             rws.Data.S[i],
-//		}
-//
-//		rtxs = append(rtxs, &ReceptTransaction{Data: d})
-//	}
-//	return rtxs
-//}
-//
-//func (rws *ReceptTransactionWithSignatures) Key() []byte {
-//	key := []byte{1}
-//	key = append(key, rws.Data.CTxId.Bytes()...)
-//	return key
-//}
-//
-//func (rws *ReceptTransactionWithSignatures) Transaction(
-//	nonce uint64, to common.Address, anchorAddr common.Address, data []byte,
-//	networkId uint64, block *Block, key *ecdsa.PrivateKey, gasLimit uint64) (*Transaction, error) {
-//
-//	gasPrice, err := suggestPrice(networkId, block)
-//	if err != nil {
-//		return nil, err
-//	}
-//	tx := NewTransaction(nonce, to, big.NewInt(0), gasLimit, gasPrice, data)
-//
-//	signer := NewEIP155Signer(big.NewInt(int64(networkId)))
-//	txHash := signer.Hash(tx)
-//	signature, err := crypto.Sign(txHash.Bytes(), key)
-//	if err != nil {
-//		log.Error("RTW change to Transaction", "err", err)
-//		return nil, err
-//	}
-//	signedTx, err := tx.WithSignature(signer, signature)
-//	if err != nil {
-//		log.Error("RTW change to Transaction sign", "err", err)
-//		return nil, err
-//	}
-//	return signedTx, nil
-//}
 
 func (rws *ReceptTransaction) ConstructData() ([]byte, error) {
 	data, err := hexutil.Decode(params.CrossDemoAbi)
@@ -516,31 +43,14 @@
 		return nil, err
 	}
 	type Recept struct {
-		TxId        common.Hash
-		//TxHash      common.Hash
-		To          common.Address
-		//BlockHash   common.Hash
-		Input       []byte
+		TxId  common.Hash
+		To    common.Address
+		Input []byte
 	}
 
-	//r := make([][32]byte, 0, len(rws.Data.R))
-	//s := make([][32]byte, 0, len(rws.Data.S))
-	//
-	//for i := 0; i < len(rws.Data.R); i++ {
-	//	rone := common.LeftPadBytes(rws.Data.R[i].Bytes(), 32)
-	//	var a [32]byte
-	//	copy(a[:], rone)
-	//	r = append(r, a)
-	//	sone := common.LeftPadBytes(rws.Data.S[i].Bytes(), 32)
-	//	var b [32]byte
-	//	copy(b[:], sone)
-	//	s = append(s, b)
-	//}
 	var rep Recept
 	rep.TxId = rws.CTxId
-	//rep.TxHash = rws.TxHash
 	rep.To = rws.To
-	//rep.BlockHash = rws.BlockHash
 	rep.Input = rws.Input
 	out, err := abi.Pack("makerFinish", rep, rws.ChainId)
 
@@ -550,81 +60,4 @@
 
 	input := hexutil.Bytes(out)
 	return input, nil
-}
-
-//type transactionsByGasPrice []*Transaction
-//
-//func (t transactionsByGasPrice) Len() int           { return len(t) }
-//func (t transactionsByGasPrice) Swap(i, j int)      { t[i], t[j] = t[j], t[i] }
-//func (t transactionsByGasPrice) Less(i, j int) bool { return t[i].GasPrice().Cmp(t[j].GasPrice()) < 0 }
-//
-//func suggestPrice(networkId uint64, block *Block) (*big.Int, error) {
-//	gasPrice := big.NewInt(int64(0))
-//	lastNumber := uint64(0)
-//	receptTxLastPrice.RLock()
-//	//TODO insert lastPrice map to db in order to save the data persistently
-//	price, ok := receptTxLastPrice.mPrice[networkId]
-//	if ok {
-//		gasPrice = price
-//	}
-//	number, ok := receptTxLastPrice.mNumber[networkId]
-//	if ok {
-//		lastNumber = number
-//	}
-//	receptTxLastPrice.RUnlock()
-//	if lastNumber == block.NumberU64() {
-//		return gasPrice, nil
-//	}
-//
-//	blockPrice := big.NewInt(int64(0))
-//	blockTxs := block.transactions
-//	if blockTxs.Len() != 0 {
-//		txs := make([]*Transaction, len(blockTxs))
-//		copy(txs, blockTxs)
-//		sort.Sort(transactionsByGasPrice(txs))
-//		blockPrice = txs[len(txs)/2].GasPrice()
-//	}
-//
-//	if blockPrice.Cmp(big.NewInt(int64(0))) > 0 {
-//		gasPrice = blockPrice
-//	}
-//
-//	if gasPrice.Cmp(maxPrice) > 0 {
-//		gasPrice = maxPrice
-//	}
-//
-//	if gasPrice.Cmp(big.NewInt(int64(0))) == 0 {
-//		gasPrice = big.NewInt(params.GWei)
-//	}
-//	receptTxLastPrice.Lock()
-//	receptTxLastPrice.mPrice[networkId] = gasPrice
-//	receptTxLastPrice.mNumber[networkId] = lastNumber
-//	receptTxLastPrice.Unlock()
-//	return gasPrice, nil
-//}
-
-//func Uint64ToBytes(i uint64) []byte {
-//	var buf = make([]byte, 8)
-//	binary.BigEndian.PutUint64(buf, i)
-//	return buf
-//}
-//
-//func Uint32ToBytes(i uint) []byte {
-//	var buf = make([]byte, 4)
-//	binary.BigEndian.PutUint32(buf, uint32(i))
-//	return buf
-//}
-//
-//func MethId(name string) []byte {
-//	transferFnSignature := []byte(name)
-//	hash := sha3.NewKeccak256()
-//	hash.Write(transferFnSignature)
-//	return hash.Sum(nil)[:4]
-//}
-//
-//func EventTopic(name string) string {
-//	transferFnSignature := []byte(name)
-//	hash := sha3.NewKeccak256()
-//	hash.Write(transferFnSignature)
-//	return hexutil.Encode(hash.Sum(nil))
-//}+}