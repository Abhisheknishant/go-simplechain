--- conflicted
+++ resolved
@@ -299,70 +299,7 @@
 	return signedTx, nil
 }
 
-<<<<<<< HEAD
 func (rws *ReceptTransactionWithSignatures) ConstructData() ([]byte, error) {
-	//paddedCtxId := common.LeftPadBytes(rws.Data.CTxId.Bytes(), 32)
-	//paddedTxHash := common.LeftPadBytes(rws.Data.TxHash.Bytes(), 32)
-	//paddedAddress := common.LeftPadBytes(rws.Data.To.Bytes(), 32)
-	//paddedBlockHash := common.LeftPadBytes(rws.Data.BlockHash.Bytes(), 32)
-	////BlockNumber := new(big.Int).SetUint64(rtx.Data.BlockNumber)
-	////paddedBlockNumber := common.LeftPadBytes(BlockNumber.Bytes(), 32)
-	////paddedDestinationId := common.LeftPadBytes(rws.Data.DestinationId.Bytes(), 32)
-	//paddedBlockNumber := common.LeftPadBytes(Uint64ToBytes(rws.Data.BlockNumber), 32)
-	//paddedIndex := common.LeftPadBytes(Uint32ToBytes(rws.Data.Index), 32)
-	//paddedRemoteChainId := common.LeftPadBytes(rws.ChainId().Bytes(), 32)
-	//paddedGasUsed := common.LeftPadBytes(gasUsed.Bytes(), 32)
-	//
-	//var data []byte
-	//data = append(data, methodID...)
-	//data = append(data, paddedCtxId...)
-	//data = append(data, paddedTxHash...)
-	//data = append(data, paddedAddress...)
-	//data = append(data, paddedBlockHash...)
-	//data = append(data, paddedBlockNumber...)
-	//data = append(data, paddedIndex...)
-	//data = append(data, paddedRemoteChainId...)
-	//data = append(data, paddedGasUsed...)
-	//
-	//sLength := len(rws.Data.S)
-	//rLength := len(rws.Data.R)
-	//vLength := len(rws.Data.V)
-	//if sLength != rLength || sLength != vLength {
-	//	return nil, errors.New("signature error")
-	//}
-	//
-	//// 11开头
-	//bv := common.LeftPadBytes(new(big.Int).SetUint64(32*11).Bytes(), 32)
-	//br := common.LeftPadBytes(new(big.Int).SetUint64(uint64(32*(9+sLength+1))).Bytes(), 32)
-	//bs := common.LeftPadBytes(new(big.Int).SetUint64(uint64(32*(9+(sLength+1)*2))).Bytes(), 32)
-	//bl := common.LeftPadBytes(new(big.Int).SetUint64(uint64(sLength)).Bytes(), 32)
-	//data = append(data, bv...)
-	//data = append(data, br...)
-	//data = append(data, bs...)
-	//data = append(data, bl...)
-	//
-	//for i := 0; i < sLength; i++ {
-	//	data = append(data, common.LeftPadBytes(rws.Data.V[i].Bytes(), 32)...)
-	//}
-	//data = append(data, bl...)
-	//for i := 0; i < sLength; i++ {
-	//	data = append(data, common.LeftPadBytes(rws.Data.R[i].Bytes(), 32)...)
-	//}
-	//data = append(data, bl...)
-	//for i := 0; i < sLength; i++ {
-	//	data = append(data, common.LeftPadBytes(rws.Data.S[i].Bytes(), 32)...)
-	//}
-	//data = append(data, rws.Data.Input...) //makeFinish input字段
-	//const dataFile = "../contracts/crossdemo/crossdemo.abi"
-	//_, filename, _, _ := runtime.Caller(1)
-	//datapath := path.Join(path.Dir(filename), dataFile)
-	//data, err := ioutil.ReadFile(datapath)
-	//if err != nil {
-	//	return nil, err
-	//}
-=======
-func (rws *ReceptTransactionWithSignatures) ConstructData(gasUsed *big.Int) ([]byte, error) {
->>>>>>> f0d024a6
 	data, err := hexutil.Decode(params.CrossDemoAbi)
 	if err != nil {
 		return nil, err
@@ -409,12 +346,7 @@
 	rep.V = rws.Data.V
 	rep.R = r
 	rep.S = s
-<<<<<<< HEAD
-	//log.Info("ConstructData","input",hexutil.Encode(rep.Input),"rws.hash",rws.Hash().String(),"remoteChainId",rws.ChainId().String())
 	out, err := abi.Pack("makerFinish", rep, rws.ChainId())
-=======
-	out, err := abi.Pack("makerFinish", rep, rws.ChainId(), gasUsed)
->>>>>>> f0d024a6
 
 	if err != nil {
 		return nil, err
