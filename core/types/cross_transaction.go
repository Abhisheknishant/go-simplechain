--- conflicted
+++ resolved
@@ -161,15 +161,6 @@
 	return x
 }
 
-<<<<<<< HEAD
-type RtxStatus = uint64
-
-const (
-	// RtxStatusWaiting is the status code of a rtx transaction if waiting for orders.
-	RtxStatusWaiting = RtxStatus(0)
-	// RtxStatusImplementing is the status code of a rtx transaction if execution implementing.
-	RtxStatusImplementing = RtxStatus(1)
-=======
 type CtxStatus uint8
 
 const (
@@ -181,7 +172,6 @@
 	CtxStatusFinishing
 	// CtxStatusFinished is the status code of a rtx transaction if make finish confirmed.
 	CtxStatusFinished
->>>>>>> 9f2b23c1
 )
 
 var ctxStatusToString = map[CtxStatus]string{
@@ -200,13 +190,8 @@
 }
 
 type CrossTransactionWithSignatures struct {
-<<<<<<< HEAD
-	Data   ctxdatas
-	Status RtxStatus `json:"status" gencodec:"required"` // Status tx
-=======
 	Data   CtxDatas
 	Status CtxStatus `json:"status" gencodec:"required"`
->>>>>>> 9f2b23c1
 
 	// caches
 	hash atomic.Value
@@ -346,11 +331,7 @@
 
 func (cws *CrossTransactionWithSignatures) Price() *big.Rat {
 	if cws.Data.Value.Cmp(common.Big0) == 0 {
-<<<<<<< HEAD
-		return nil
-=======
 		return new(big.Rat).SetUint64(math.MaxUint64) // set a max rat
->>>>>>> 9f2b23c1
 	}
 	return new(big.Rat).SetFrac(cws.Data.DestinationValue, cws.Data.Value)
 }
