--- conflicted
+++ resolved
@@ -1,6 +1,7 @@
 package core
 
 import (
+	"container/heap"
 	"errors"
 	"fmt"
 	"math/big"
@@ -18,10 +19,8 @@
 )
 
 const (
-	expireInterval     = time.Second * 60 * 12
-	reportInterval     = time.Second * 30
-	expireNumber       = 30 //pending rtx expired after block num
-	finishedCacheLimit = 4096
+	expireInterval = time.Second * 60 * 12
+	expireNumber   = 30 //pending rtx expired after block num
 )
 
 var requireSignatureCount = 2
@@ -141,9 +140,6 @@
 	journal := time.NewTicker(store.config.Rejournal)
 	defer journal.Stop()
 
-	update := time.NewTicker(time.Minute*5)
-	defer update.Stop()
-
 	//TODO signal case
 	for {
 		select {
@@ -487,9 +483,9 @@
 	store.mu.Lock()
 	defer store.mu.Unlock()
 	for _, v := range rtxs {
-		if s, ok := store.remoteStore[v.Data.DestinationId.Uint64()]; ok {
-			s.Remove(v.ID())
-			if err := store.ctxDb.Delete(v.ID()); err != nil {
+		if s, ok := store.remoteStore[v.DestinationId.Uint64()]; ok {
+			s.Remove(v.CTxId)
+			if err := store.ctxDb.Delete(v.CTxId); err != nil {
 				log.Warn("RemoveRemotes", "err", err)
 				return err
 			}
@@ -605,80 +601,6 @@
 	return nil
 }
 
-<<<<<<< HEAD
-=======
-func (store *CtxStore) RemoveRemotes(rtxs []*types.ReceptTransaction) error {
-	store.mu.Lock()
-	defer store.mu.Unlock()
-	for _, v := range rtxs {
-		if s, ok := store.remoteStore[v.DestinationId.Uint64()]; ok {
-			s.Remove(v.CTxId)
-			if err := store.ctxDb.Delete(v.CTxId); err != nil {
-				log.Warn("RemoveRemotes", "err", err)
-				return err
-			}
-		}
-	}
-	if err := store.ctxDb.ListAll(store.addLocalTxs); err != nil {
-		log.Warn("Failed to load transaction journal", "err", err)
-	}
-
-	return nil
-}
-
-func (store *CtxStore) RemoveLocals(finishes []*types.FinishInfo) error {
-	store.mu.Lock()
-	defer store.mu.Unlock()
-	for _, f := range finishes {
-		for _, v := range store.localStore {
-			v.Remove(f.TxId)
-		}
-		if err := store.ctxDb.Delete(f.TxId); err != nil {
-			log.Warn("RemoveLocals", "err", err)
-			return err
-		}
-	}
-
-	if err := store.ctxDb.ListAll(store.addLocalTxs); err != nil {
-		log.Warn("Failed to load transaction journal", "err", err)
-	}
-
-	return nil
-}
-
-func (store *CtxStore) RemoveFromLocalsByTransaction(transactionHash common.Hash) error {
-	store.mu.Lock()
-	defer store.mu.Unlock()
-	for _, v := range store.remoteStore {
-		for _, s := range v.GetAll() {
-			if s.Data.TxHash == transactionHash {
-				v.Remove(s.ID())
-				if err := store.ctxDb.Delete(s.ID()); err != nil {
-					log.Warn("RemoveFromLocalsByTransaction", "err", err)
-					return err
-				}
-				if err := store.ctxDb.ListAll(store.addLocalTxs); err != nil {
-					log.Warn("Failed to load transaction journal", "err", err)
-				}
-			}
-		}
-	}
-	return nil
-}
-
-func (store *CtxStore) ReadFromLocals(ctxId common.Hash) *types.CrossTransactionWithSignatures {
-	store.mu.Lock()
-	defer store.mu.Unlock()
-	//read from cache
-	if r, err := store.ctxDb.Read(ctxId); err == nil {
-		return r
-	} else {
-		log.Info("ReadFromLocals", "err", err)
-		return nil
-	}
-}
-
->>>>>>> 5fb6c8af
 func (store *CtxStore) Status() map[uint64]*Statistics {
 	store.mu.RLock()
 	defer store.mu.RUnlock()
@@ -719,279 +641,6 @@
 	return result
 }
 
-<<<<<<< HEAD
-=======
-func (store *CtxStore) verifyCtx(ctx *types.CrossTransactionWithSignatures) error {
-	var data []byte
-	paddedCtxId := common.LeftPadBytes(ctx.Data.CTxId.Bytes(), 32) //CtxId
-	getMakerTx, _ := hexutil.Decode("0x9624005b")
-	getTakerTx, _ := hexutil.Decode("0x356139f2")
-	contractAddress := store.CrossDemoAddress
-	config := &params.ChainConfig{
-		ChainID: store.config.ChainId,
-		Scrypt:  new(params.ScryptConfig),
-	}
-
-	contractAddress = store.CrossDemoAddress
-	if store.config.ChainId.Cmp(ctx.ChainId()) == 0 {
-		data = append(data, getMakerTx...)
-		data = append(data, paddedCtxId...)
-		data = append(data, common.LeftPadBytes(ctx.Data.DestinationId.Bytes(), 32)...)
-	}
-
-	if store.config.ChainId.Cmp(ctx.Data.DestinationId) == 0 {
-		data = append(data, getTakerTx...)
-		data = append(data, paddedCtxId...)
-		data = append(data, common.LeftPadBytes(store.config.ChainId.Bytes(), 32)...)
-	}
-
-	//构造消息
-	checkMsg := types.NewMessage(common.Address{}, &contractAddress, 0, big.NewInt(0), math.MaxUint64/2, big.NewInt(params.GWei), data, false)
-	var cancel context.CancelFunc
-	contx, cancel := context.WithTimeout(context.Background(), time.Second*30)
-
-	// Make sure the context is cancelled when the call has completed
-	// this makes sure resources are cleaned up.
-	defer cancel()
-
-	// Get a new instance of the EVM.
-	// Create a new context to be used in the EVM environment
-	context1 := NewEVMContext(checkMsg, store.chain.CurrentBlock().Header(), store.chain, nil)
-	// Create a new environment which holds all relevant information
-	// about the transaction and calling mechanisms.
-	stateDb, err := store.chain.StateAt(store.chain.CurrentBlock().Root())
-	if err != nil {
-		return err
-	}
-	testStateDb := stateDb.Copy()
-	testStateDb.SetBalance(checkMsg.From(), math.MaxBig256)
-	vmenv1 := vm.NewEVM(context1, testStateDb, config, vm.Config{})
-	// Wait for the context to be done and cancel the evm. Even if the
-	// EVM has finished, cancelling may be done (repeatedly)
-	go func() {
-		<-contx.Done()
-		vmenv1.Cancel()
-	}()
-
-	// Setup the gas pool (also for unmetered requests)
-	// and apply the messages
-	testgp := new(GasPool).AddGas(math.MaxUint64)
-	res, _, _, err := ApplyMessage(vmenv1, checkMsg, testgp)
-	if err != nil {
-		log.Info("ApplyTransaction", "err", err)
-		return err
-	}
-
-	result := new(big.Int).SetBytes(res)
-	if bytes.Equal(data[:4], getMakerTx) {
-		if result.Cmp(big.NewInt(0)) == 0 {
-			return ErrRepetitionCrossTransaction
-		} //TODO 交易失败一直finish ok
-	} else {
-		if result.Cmp(big.NewInt(0)) != 0 {
-			return ErrRepetitionCrossTransaction
-		}
-	}
-	return nil
-}
-
-func (store *CtxStore) CleanUpDb() {
-	time.Sleep(time.Minute)
-	var finishes []*types.FinishInfo
-	ctxs := store.List(0, true)
-	for _, v := range ctxs {
-		if err := store.verifyCtx(v); err == ErrRepetitionCrossTransaction {
-
-			finishes = append(finishes, &types.FinishInfo{
-				TxId:  v.Data.CTxId,
-				Taker: common.Address{},
-			})
-		}
-	}
-	store.RemoveLocals(finishes)
-}
-
-type cwsSortedMap struct {
-	items map[common.Hash]*types.CrossTransactionWithSignatures
-	index *byBlockNumHeap
-}
-
-func newCwsSortedMap() *cwsSortedMap {
-	return &cwsSortedMap{
-		items: make(map[common.Hash]*types.CrossTransactionWithSignatures),
-		index: new(byBlockNumHeap),
-	}
-}
-
-func (m *cwsSortedMap) Get(hash common.Hash) *types.CrossTransactionWithSignatures {
-	return m.items[hash]
-}
-
-func (m *cwsSortedMap) Put(cws *types.CrossTransactionWithSignatures, number uint64) {
-	hash := cws.ID()
-	if m.items[hash] != nil {
-		return
-	}
-
-	m.items[hash] = cws
-	m.index.Push(byBlockNum{hash, number})
-}
-
-func (m *cwsSortedMap) PopElder() *types.CrossTransactionWithSignatures {
-	h := (*m.index)[0].ctxId
-	ctx := m.items[h]
-	*m.index = (*m.index)[1:len(*m.index)]
-	delete(m.items, h)
-	return ctx
-}
-
-func (m *cwsSortedMap) Len() int {
-	return len(m.items)
-}
-
-func (m *cwsSortedMap) RemoveByHash(hash common.Hash) {
-	delete(m.items, hash)
-}
-
-func (m *cwsSortedMap) RemoveUnderNum(num uint64) {
-	for i := 0; i < m.index.Len(); i++ {
-		if (*m.index)[i].blockNum <= num {
-			deleteId := (*m.index)[i].ctxId
-			delete(m.items, deleteId)
-			heap.Remove(m.index, i)
-			continue
-		}
-		break
-	}
-}
-
-type anchorCtxSignerSet struct {
-	accounts     map[common.Address]struct{}
-	localSigner  types.CtxSigner
-	remoteSigner types.CtxSigner
-}
-
-func newAnchorCtxSignerSet(anchors []common.Address, signer, cSigner types.CtxSigner) *anchorCtxSignerSet {
-	as := &anchorCtxSignerSet{accounts: make(map[common.Address]struct{}, len(anchors)), localSigner: signer, remoteSigner: cSigner}
-	for _, a := range anchors {
-		as.accounts[a] = struct{}{}
-	}
-	return as
-}
-
-func (as *anchorCtxSignerSet) isAnchor(addr common.Address) bool {
-	_, exist := as.accounts[addr]
-	return exist
-}
-
-func (as anchorCtxSignerSet) isAnchorTx(tx *types.CrossTransaction) bool {
-	if addr, err := as.localSigner.Sender(tx); err == nil {
-		return as.isAnchor(addr)
-	}
-	if addr, err := as.remoteSigner.Sender(tx); err == nil {
-		return as.isAnchor(addr)
-	}
-	return false
-}
-
-type Statistics struct {
-	Top       bool //到达限制长度
-	MinimumTx *types.CrossTransactionWithSignatures
-}
-
-func (store *CtxStore) VerifyLocalCwsSigner(cws *types.CrossTransactionWithSignatures) error {
-	store.mu.Lock()
-	defer store.mu.Unlock()
-	for _, v := range cws.Resolution() {
-		if err := store.validateLocalCtx(v); err != nil {
-			return err
-		}
-	}
-	return nil
-}
-
-func (store *CtxStore) VerifyRemoteCwsSigner(cws *types.CrossTransactionWithSignatures) error {
-	store.mu.Lock()
-	defer store.mu.Unlock()
-	for _, v := range cws.Resolution() {
-		if err := store.validateRemoteCtx(v); err != nil {
-			return err
-		}
-	}
-	return nil
-}
-
-func (store *CtxStore) validateLocalCtx(ctx *types.CrossTransaction) error {
-	id := ctx.ID()
-	// discard if finished
-	ok, err := store.db.Has(ctx.Key())
-	if err != nil {
-		return fmt.Errorf("db has failed, id: %s", id.String())
-	}
-	if ok {
-		return fmt.Errorf("ctx was already signatured, id: %s", id.String())
-	}
-
-	// discard if expired
-	if store.txExpired(ctx) {
-		return fmt.Errorf("ctx is already expired, id: %s", id.String())
-	}
-
-	if v, ok := store.anchors[ctx.Data.DestinationId.Uint64()]; ok {
-		if !v.isAnchorTx(ctx) {
-			return fmt.Errorf("invalid signature of ctx:%s", id.String())
-		}
-	} else {
-		newHead := store.chain.CurrentBlock().Header() // Special case during testing
-		statedb, err := store.chain.StateAt(newHead.Root)
-		if err != nil {
-			log.Error("Failed to reset txpool state", "err", err)
-			return fmt.Errorf("stateAt err:%s", err.Error())
-		}
-		anchors, signedCount := QueryAnchor(store.chainConfig, store.chain, statedb, newHead, store.CrossDemoAddress, ctx.Data.DestinationId.Uint64())
-		store.config.Anchors = anchors
-		requireSignatureCount = signedCount
-		store.anchors[ctx.Data.DestinationId.Uint64()] = newAnchorCtxSignerSet(store.config.Anchors, store.signer, types.NewEIP155CtxSigner(ctx.Data.DestinationId))
-		if !store.anchors[ctx.Data.DestinationId.Uint64()].isAnchorTx(ctx) {
-			return fmt.Errorf("invalid signature of ctx:%s", id.String())
-		}
-	}
-
-	return nil
-}
-
-func (store *CtxStore) validateRemoteCtx(ctx *types.CrossTransaction) error {
-	id := ctx.ID()
-
-	// discard if expired
-	if store.txExpired(ctx) {
-		return fmt.Errorf("ctx is already expired, id: %s", id.String())
-	}
-
-	if v, ok := store.anchors[ctx.ChainId().Uint64()]; ok {
-		if !v.isAnchorTx(ctx) {
-			return fmt.Errorf("invalid signature of ctx:%s", id.String())
-		}
-	} else {
-		newHead := store.chain.CurrentBlock().Header() // Special case during testing
-		statedb, err := store.chain.StateAt(newHead.Root)
-		if err != nil {
-			log.Error("Failed to reset txpool state", "err", err)
-			return fmt.Errorf("stateAt err:%s", err.Error())
-		}
-		anchors, signedCount := QueryAnchor(store.chainConfig, store.chain, statedb, newHead, store.CrossDemoAddress, ctx.ChainId().Uint64())
-		store.config.Anchors = anchors
-		requireSignatureCount = signedCount
-		store.anchors[ctx.ChainId().Uint64()] = newAnchorCtxSignerSet(store.config.Anchors, store.signer, types.NewEIP155CtxSigner(ctx.ChainId()))
-		if !store.anchors[ctx.ChainId().Uint64()].isAnchorTx(ctx) {
-			return fmt.Errorf("invalid signature of ctx:%s", id.String())
-		}
-	}
-
-	return nil
-}
-
->>>>>>> 5fb6c8af
 func (store *CtxStore) CtxOwner(from common.Address) (map[uint64][]*types.CrossTransactionWithSignatures, map[uint64][]*types.CrossTransactionWithSignatures) {
 	store.mu.Lock()
 	defer store.mu.Unlock()
@@ -1010,12 +659,12 @@
 	return remotes, locals
 }
 
-<<<<<<< HEAD
 func (store *CtxStore) SubscribeCWssResultEvent(ch chan<- NewCWsEvent) event.Subscription {
 	store.mu.Lock()
 	defer store.mu.Unlock()
 	return store.resultScope.Track(store.resultFeed.Subscribe(ch))
-=======
+}
+
 func (store *CtxStore) UpdateAnchors(info *types.RemoteChainInfo) error {
 	store.mu.Lock()
 	defer store.mu.Unlock()
@@ -1028,12 +677,12 @@
 	anchors, signedCount := QueryAnchor(store.chainConfig, store.chain, statedb, newHead, store.CrossDemoAddress, info.RemoteChainId)
 	store.config.Anchors = anchors
 	requireSignatureCount = signedCount
-	store.anchors[info.RemoteChainId] = newAnchorCtxSignerSet(store.config.Anchors, store.signer,types.NewEIP155CtxSigner(big.NewInt(int64(info.RemoteChainId))))
+	store.anchors[info.RemoteChainId] = NewAnchorSet(store.config.Anchors)
 	return nil
 }
 
 type byBlockNum struct {
-	ctxId    common.Hash
+	txId     common.Hash
 	blockNum uint64
 }
 
@@ -1053,5 +702,51 @@
 	x := old[n-1]
 	*h = old[0 : n-1]
 	return x
->>>>>>> 5fb6c8af
+}
+
+type CtxSortedMap struct {
+	//items map[common.Hash]*types.ReceptTransactionWithSignatures
+	items map[common.Hash]CrossTransactionInvoke
+	index *byBlockNumHeap
+}
+
+func NewCtxSortedMap() *CtxSortedMap {
+	return &CtxSortedMap{
+		items: make(map[common.Hash]CrossTransactionInvoke),
+		index: new(byBlockNumHeap),
+	}
+}
+
+func (m *CtxSortedMap) Get(txId common.Hash) CrossTransactionInvoke {
+	return m.items[txId]
+}
+
+func (m *CtxSortedMap) Put(rws CrossTransactionInvoke, number uint64) {
+	id := rws.ID()
+	if m.items[id] != nil {
+		return
+	}
+
+	m.items[id] = rws
+	m.index.Push(byBlockNum{id, number})
+}
+
+func (m *CtxSortedMap) Len() int {
+	return len(m.items)
+}
+
+func (m *CtxSortedMap) RemoveByHash(hash common.Hash) {
+	delete(m.items, hash)
+}
+
+func (m *CtxSortedMap) RemoveUnderNum(num uint64) {
+	for i := 0; i < m.index.Len(); i++ {
+		if (*m.index)[i].blockNum <= num {
+			deleteId := (*m.index)[i].txId
+			delete(m.items, deleteId)
+			heap.Remove(m.index, i)
+			continue
+		}
+		break
+	}
 }