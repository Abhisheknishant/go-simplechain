// Copyright 2015 The go-simplechain Authors
// This file is part of the go-simplechain library.
//
// The go-simplechain library is free software: you can redistribute it and/or modify
// it under the terms of the GNU Lesser General Public License as published by
// the Free Software Foundation, either version 3 of the License, or
// (at your option) any later version.
//
// The go-simplechain library is distributed in the hope that it will be useful,
// but WITHOUT ANY WARRANTY; without even the implied warranty of
// MERCHANTABILITY or FITNESS FOR A PARTICULAR PURPOSE. See the
// GNU Lesser General Public License for more details.
//
// You should have received a copy of the GNU Lesser General Public License
// along with the go-simplechain library. If not, see <http://www.gnu.org/licenses/>.

package miner

import (
	"errors"
	"math/big"
	"strings"
	"sync"
	"sync/atomic"
	"time"

	"github.com/eapache/channels"
	"github.com/simplechain-org/go-simplechain/common"
	"github.com/simplechain-org/go-simplechain/consensus"
	"github.com/simplechain-org/go-simplechain/consensus/dpos"
	"github.com/simplechain-org/go-simplechain/consensus/raft"
	"github.com/simplechain-org/go-simplechain/consensus/scrypt"
	"github.com/simplechain-org/go-simplechain/core"
	"github.com/simplechain-org/go-simplechain/core/state"
	"github.com/simplechain-org/go-simplechain/core/types"
	"github.com/simplechain-org/go-simplechain/event"
	"github.com/simplechain-org/go-simplechain/log"
	"github.com/simplechain-org/go-simplechain/params"

	mapset "github.com/deckarep/golang-set"
)

const (
	// resultQueueSize is the size of channel listening to sealing result.
	resultQueueSize = 10

	// txChanSize is the size of channel listening to NewTxsEvent.
	// The number is referenced from the size of tx pool.
	txChanSize = 4096

	// chainHeadChanSize is the size of channel listening to ChainHeadEvent.
	chainHeadChanSize = 10

	// chainSideChanSize is the size of channel listening to ChainSideEvent.
	chainSideChanSize = 10

	// resubmitAdjustChanSize is the size of resubmitting interval adjustment channel.
	resubmitAdjustChanSize = 10

	// miningLogAtDepth is the number of confirmations before logging successful mining.
	miningLogAtDepth = 7

	// minRecommitInterval is the minimal time interval to recreate the mining block with
	// any newly arrived transactions.
	minRecommitInterval     = 1 * time.Second
	minRaftRecommitInterval = 50 * time.Millisecond

	// maxRecommitInterval is the maximum time interval to recreate the mining block with
	// any newly arrived transactions.
	maxRecommitInterval = 15 * time.Second

	// intervalAdjustRatio is the impact a single interval adjustment has on sealing work
	// resubmitting interval.
	intervalAdjustRatio = 0.1

	// intervalAdjustBias is applied during the new resubmit interval calculation in favor of
	// increasing upper limit or decreasing lower limit so that the limit can be reachable.
	intervalAdjustBias = 200 * 1000.0 * 1000.0

	// staleThreshold is the maximum depth of the acceptable stale block.
	staleThreshold = 7
)

// environment is the worker's current environment and holds all of the current state information.
type environment struct {
	signer types.Signer

	state     *state.StateDB // apply state changes here
	ancestors mapset.Set     // ancestor set (used for checking uncle parent validity)
	family    mapset.Set     // family set (used for checking uncle invalidity)
	uncles    mapset.Set     // uncle set
	tcount    int            // tx count in cycle
	gasPool   *core.GasPool  // available gas used to pack transactions

	header   *types.Header
	txs      []*types.Transaction
	receipts []*types.Receipt
	status   map[uint64]*core.Statistics
}

// task contains all information for consensus engine sealing and result submitting.
type task struct {
	receipts  []*types.Receipt
	state     *state.StateDB
	block     *types.Block
	createdAt time.Time
}

const (
	commitInterruptNone int32 = iota
	commitInterruptNewHead
	commitInterruptResubmit
)

// newWorkReq represents a request for new sealing work submitting with relative interrupt notifier.
type newWorkReq struct {
	interrupt *int32
	noempty   bool
	timestamp int64
}

// intervalAdjust represents a resubmitting interval adjustment.
type intervalAdjust struct {
	ratio float64
	inc   bool
}

// worker is the main object which takes care of submitting new work to consensus engine
// and gathering the sealing result.
type worker struct {
	config      *Config
	chainConfig *params.ChainConfig
	engine      consensus.Engine
	eth         Backend
	chain       *core.BlockChain

	// Subscriptions
	mux          *event.TypeMux
	txsCh        chan core.NewTxsEvent
	txsSub       event.Subscription
	chainHeadCh  chan core.ChainHeadEvent
	chainHeadSub event.Subscription
	chainSideCh  chan core.ChainSideEvent
	chainSideSub event.Subscription

	// Channels
	newWorkCh          chan *newWorkReq
	taskCh             chan *task
	resultCh           chan *types.Block
	startCh            chan struct{}
	exitCh             chan struct{}
	resubmitIntervalCh chan time.Duration
	resubmitAdjustCh   chan *intervalAdjust

	current      *environment                 // An environment for current running cycle.
	localUncles  map[common.Hash]*types.Block // A set of side blocks generated locally as the possible uncle blocks.
	remoteUncles map[common.Hash]*types.Block // A set of side blocks as the possible uncle blocks.
	unconfirmed  *unconfirmedBlocks           // A set of locally mined blocks pending canonicalness confirmations.

	mu       sync.RWMutex // The lock used to protect the coinbase and extra fields
	coinbase common.Address
	extra    []byte

	pendingMu    sync.RWMutex
	pendingTasks map[common.Hash]*task

	snapshotMu    sync.RWMutex // The lock used to protect the block snapshot and state snapshot
	snapshotBlock *types.Block
	snapshotState *state.StateDB

	// atomic status counters
	running int32 // The indicator whether the consensus engine is running or not.
	newTxs  int32 // New arrival transaction count since last sealing work submitting.

	// External functions
	isLocalBlock func(block *types.Block) bool // Function used to determine whether the specified block is mined by local miner.

	// Test hooks
	newTaskHook  func(*task)                        // Method to call upon receiving a new sealing task.
	skipSealHook func(*task) bool                   // Method to decide whether skipping the sealing.
	fullTaskHook func()                             // Method to call before pushing the full sealing task.
	resubmitHook func(time.Duration, time.Duration) // Method to call upon updating resubmitting interval.
	agents       map[Agent]struct{}

	raftCtx *raftContext
}

func newWorker(config *Config, chainConfig *params.ChainConfig, engine consensus.Engine, eth Backend, mux *event.TypeMux, isLocalBlock func(*types.Block) bool, init bool, ctxStore *core.CtxStore) *worker {
	worker := &worker{
		config:             config,
		chainConfig:        chainConfig,
		engine:             engine,
		eth:                eth,
		mux:                mux,
		chain:              eth.BlockChain(),
		isLocalBlock:       isLocalBlock,
		localUncles:        make(map[common.Hash]*types.Block),
		remoteUncles:       make(map[common.Hash]*types.Block),
		unconfirmed:        newUnconfirmedBlocks(eth.BlockChain(), miningLogAtDepth),
		pendingTasks:       make(map[common.Hash]*task),
		txsCh:              make(chan core.NewTxsEvent, txChanSize),
		chainHeadCh:        make(chan core.ChainHeadEvent, chainHeadChanSize),
		chainSideCh:        make(chan core.ChainSideEvent, chainSideChanSize),
		newWorkCh:          make(chan *newWorkReq),
		taskCh:             make(chan *task),
		resultCh:           make(chan *types.Block, resultQueueSize),
		exitCh:             make(chan struct{}),
		startCh:            make(chan struct{}, 1),
		resubmitIntervalCh: make(chan time.Duration),
		resubmitAdjustCh:   make(chan *intervalAdjust, resubmitAdjustChanSize),
		agents:             make(map[Agent]struct{}),
	}

	// Subscribe NewTxsEvent for tx pool
	worker.txsSub = eth.TxPool().SubscribeNewTxsEvent(worker.txsCh)
	// Subscribe events for blockchain
	worker.chainHeadSub = eth.BlockChain().SubscribeChainHeadEvent(worker.chainHeadCh)
	worker.chainSideSub = eth.BlockChain().SubscribeChainSideEvent(worker.chainSideCh)

	// Sanitize recommit interval if the user-specified one is too short.
	recommit := worker.config.Recommit
	if !chainConfig.Raft && recommit < minRecommitInterval {
		log.Warn("Sanitizing miner recommit interval", "provided", recommit, "updated", minRecommitInterval)
		recommit = minRecommitInterval
	} else if chainConfig.Raft && recommit < minRaftRecommitInterval {
		log.Warn("Sanitizing miner recommit interval", "provided", recommit, "updated", minRecommitInterval)
		recommit = minRaftRecommitInterval
	}

	if chainConfig.Raft {
		worker.raftCtx = &raftContext{
			shouldMine:              channels.NewRingChannel(1),
			speculativeChain:        raft.NewSpeculativeChain(),
			invalidRaftOrderingChan: make(chan raft.InvalidRaftOrdering, 1),
		}
		worker.raftCtx.speculativeChain.Clear(worker.chain.CurrentBlock())

		go worker.raftLoop()
		go worker.mintingLoop(recommit)
		return worker
	}

	go worker.mainLoop()
	go worker.newWorkLoop(recommit)
	go worker.resultLoop()
	go worker.taskLoop()

	// Submit first work to initialize pending state.
	if init {
		worker.startCh <- struct{}{}
	}
	return worker
}

// setEtherbase sets the etherbase used to initialize the block coinbase field.
func (w *worker) setEtherbase(addr common.Address) {
	w.mu.Lock()
	defer w.mu.Unlock()
	w.coinbase = addr
}

// setExtra sets the content used to initialize the block extra field.
func (w *worker) setExtra(extra []byte) {
	w.mu.Lock()
	defer w.mu.Unlock()
	w.extra = extra
}

// setRecommitInterval updates the interval for miner sealing work recommitting.
func (w *worker) setRecommitInterval(interval time.Duration) {
	w.resubmitIntervalCh <- interval
}

// pending returns the pending state and corresponding block.
func (w *worker) pending() (*types.Block, *state.StateDB) {
	// return a snapshot to avoid contention on currentMu mutex
	w.snapshotMu.RLock()
	defer w.snapshotMu.RUnlock()
	if w.snapshotState == nil {
		return nil, nil
	}
	return w.snapshotBlock, w.snapshotState.Copy()
}

// pendingBlock returns pending block.
func (w *worker) pendingBlock() *types.Block {
	// return a snapshot to avoid contention on currentMu mutex
	w.snapshotMu.RLock()
	defer w.snapshotMu.RUnlock()
	return w.snapshotBlock
}

// start sets the running status as 1 and triggers new work submitting.
func (w *worker) start() {
	w.mu.Lock()
	defer w.mu.Unlock()
	atomic.StoreInt32(&w.running, 1)
	if istanbul, ok := w.engine.(consensus.Istanbul); ok {
		istanbul.Start(w.chain, w.chain.CurrentBlock, w.chain.HasBadBlock)
	}
	if w.chainConfig.Raft {
		w.requestMinting()
	} else {
		w.startCh <- struct{}{}
	}
	for agent := range w.agents {
		agent.Start()
	}
}

// stop sets the running status as 0.
func (w *worker) stop() {
	w.mu.Lock()
	defer w.mu.Unlock()
	if atomic.LoadInt32(&w.running) == 1 {
		for agent := range w.agents {
			agent.Stop()
		}
	}
	if istanbul, ok := w.engine.(consensus.Istanbul); ok {
		istanbul.Stop()
	}
	atomic.StoreInt32(&w.running, 0)
}

// isRunning returns an indicator whether worker is running or not.
func (w *worker) isRunning() bool {
	return atomic.LoadInt32(&w.running) == 1
}

// close terminates all background threads maintained by the worker.
// Note the worker does not support being closed multiple times.
func (w *worker) close() {
	close(w.exitCh)
}

// newWorkLoop is a standalone goroutine to submit new mining work upon received events.
func (w *worker) newWorkLoop(recommit time.Duration) {
	var (
		interrupt   *int32
		minRecommit = recommit // minimal resubmit interval specified by user.
		timestamp   int64      // timestamp for each round of mining.
	)

	timer := time.NewTimer(0)
	<-timer.C // discard the initial tick

	// set the delay equal to period if use dpos consensus
	dposDelay := time.Duration(300) * time.Second
	if w.chainConfig.DPoS != nil && w.chainConfig.DPoS.Period > 0 {
		dposDelay = time.Duration(w.chainConfig.DPoS.Period) * time.Second
	}
	dposTimer := time.NewTimer(dposDelay)

	// commit aborts in-flight transaction execution with given signal and resubmits a new one.
	commit := func(noempty bool, s int32) {
		if interrupt != nil {
			atomic.StoreInt32(interrupt, s)
		}
		interrupt = new(int32)
		w.newWorkCh <- &newWorkReq{interrupt: interrupt, noempty: noempty, timestamp: timestamp}
		timer.Reset(recommit)
		atomic.StoreInt32(&w.newTxs, 0)
	}
	// recalcRecommit recalculates the resubmitting interval upon feedback.
	recalcRecommit := func(target float64, inc bool) {
		var (
			prev = float64(recommit.Nanoseconds())
			next float64
		)
		if inc {
			next = prev*(1-intervalAdjustRatio) + intervalAdjustRatio*(target+intervalAdjustBias)
			// Recap if interval is larger than the maximum time interval
			if next > float64(maxRecommitInterval.Nanoseconds()) {
				next = float64(maxRecommitInterval.Nanoseconds())
			}
		} else {
			next = prev*(1-intervalAdjustRatio) + intervalAdjustRatio*(target-intervalAdjustBias)
			// Recap if interval is less than the user specified minimum
			if next < float64(minRecommit.Nanoseconds()) {
				next = float64(minRecommit.Nanoseconds())
			}
		}
		recommit = time.Duration(int64(next))
	}
	// clearPending cleans the stale pending tasks.
	clearPending := func(number uint64) {
		w.pendingMu.Lock()
		for h, t := range w.pendingTasks {
			if t.block.NumberU64()+staleThreshold <= number {
				delete(w.pendingTasks, h)
			}
		}
		w.pendingMu.Unlock()
	}

	for {
		select {
		case <-w.startCh:
			clearPending(w.chain.CurrentBlock().NumberU64())
			timestamp = time.Now().Unix()
			commit(false, commitInterruptNewHead)

		case head := <-w.chainHeadCh:
			if ist, ok := w.engine.(consensus.Istanbul); ok {
				if err := ist.NewChainHead(); err != nil {
					log.Warn("new istanbul chain head failed", "error", err.Error())
				}
			}
			clearPending(head.Block.NumberU64())
			timestamp = time.Now().Unix()
			commit(false, commitInterruptNewHead)

		case <-dposTimer.C:
			// try to seal block in each period, even no new block received in dpos
			if w.isRunning() && w.chainConfig.DPoS != nil && w.chainConfig.DPoS.Period > 0 {
				commit(false, commitInterruptNewHead)
				dposTimer.Reset(dposDelay)
			}

		case <-timer.C:
			// If mining is running resubmit a new work cycle periodically to pull in
			// higher priced transactions. Disable this overhead for pending blocks.
			if w.isRunning() && (w.chainConfig.Clique == nil || w.chainConfig.Clique.Period > 0) {
				// Short circuit if no new transaction arrives.
				if atomic.LoadInt32(&w.newTxs) == 0 {
					timer.Reset(recommit)
					continue
				}
				commit(true, commitInterruptResubmit)
			}

		case interval := <-w.resubmitIntervalCh:
			// Adjust resubmit interval explicitly by user.
			if interval < minRecommitInterval {
				log.Warn("Sanitizing miner recommit interval", "provided", interval, "updated", minRecommitInterval)
				interval = minRecommitInterval
			}
			log.Info("Miner recommit interval update", "from", minRecommit, "to", interval)
			minRecommit, recommit = interval, interval

			if w.resubmitHook != nil {
				w.resubmitHook(minRecommit, recommit)
			}

		case adjust := <-w.resubmitAdjustCh:
			// Adjust resubmit interval by feedback.
			if adjust.inc {
				before := recommit
				recalcRecommit(float64(recommit.Nanoseconds())/adjust.ratio, true)
				log.Trace("Increase miner recommit interval", "from", before, "to", recommit)
			} else {
				before := recommit
				recalcRecommit(float64(minRecommit.Nanoseconds()), false)
				log.Trace("Decrease miner recommit interval", "from", before, "to", recommit)
			}

			if w.resubmitHook != nil {
				w.resubmitHook(minRecommit, recommit)
			}

		case <-w.exitCh:
			return
		}
	}
}

// mainLoop is a standalone goroutine to regenerate the sealing task based on the received event.
func (w *worker) mainLoop() {
	defer w.txsSub.Unsubscribe()
	defer w.chainHeadSub.Unsubscribe()
	defer w.chainSideSub.Unsubscribe()

	for {
		select {
		case req := <-w.newWorkCh:
			w.commitNewWork(req.interrupt, req.noempty, req.timestamp)

		case ev := <-w.chainSideCh:
			// Short circuit for duplicate side blocks
			if _, exist := w.localUncles[ev.Block.Hash()]; exist {
				continue
			}
			if _, exist := w.remoteUncles[ev.Block.Hash()]; exist {
				continue
			}
			// Add side block to possible uncle block set depending on the author.
			if w.isLocalBlock != nil && w.isLocalBlock(ev.Block) {
				w.localUncles[ev.Block.Hash()] = ev.Block
			} else {
				w.remoteUncles[ev.Block.Hash()] = ev.Block
			}
			// If our mining block contains less than 2 uncle blocks,
			// add the new uncle block if valid and regenerate a mining block.
			if w.isRunning() && w.current != nil && w.current.uncles.Cardinality() < 2 {
				start := time.Now()
				if err := w.commitUncle(w.current, ev.Block.Header()); err == nil {
					var uncles []*types.Header
					w.current.uncles.Each(func(item interface{}) bool {
						hash, ok := item.(common.Hash)
						if !ok {
							return false
						}
						uncle, exist := w.localUncles[hash]
						if !exist {
							uncle, exist = w.remoteUncles[hash]
						}
						if !exist {
							return false
						}
						uncles = append(uncles, uncle.Header())
						return false
					})
					w.commit(uncles, nil, true, start)
				}
			}

		case ev := <-w.txsCh:
			// Apply transactions to the pending state if we're not mining.
			//
			// Note all transactions received may not be continuous with transactions
			// already included in the current mining block. These transactions will
			// be automatically eliminated.
			if !w.isRunning() && w.current != nil {
				// If block is already full, abort
				if gp := w.current.gasPool; gp != nil && gp.Gas() < params.TxGas {
					continue
				}
				w.mu.RLock()
				coinbase := w.coinbase
				w.mu.RUnlock()

				txs := make(map[common.Address]types.Transactions)
				for _, tx := range ev.Txs {
					acc, _ := types.Sender(w.current.signer, tx)
					txs[acc] = append(txs[acc], tx)
				}
				txset := types.NewTransactionsByPriceAndNonce(w.current.signer, txs)
				tcount := w.current.tcount
				w.commitTransactions(txset, coinbase, nil)
				// Only update the snapshot if any new transactons were added
				// to the pending block
				if tcount != w.current.tcount {
					w.updateSnapshot()
				}
			} else {
				// If clique is running in dev mode(period is 0), disable
				// advance sealing here.
				if w.chainConfig.Clique != nil && w.chainConfig.Clique.Period == 0 {
					w.commitNewWork(nil, true, time.Now().Unix())
				}
			}
			atomic.AddInt32(&w.newTxs, int32(len(ev.Txs)))

		// System stopped
		case <-w.exitCh:
			return
		case <-w.txsSub.Err():
			return
		case <-w.chainHeadSub.Err():
			return
		case <-w.chainSideSub.Err():
			return
		}
	}
}

// taskLoop is a standalone goroutine to fetch sealing task from the generator and
// push them to consensus engine.
func (w *worker) taskLoop() {
	var (
		stopCh chan struct{}
		prev   common.Hash
	)

	// interrupt aborts the in-flight sealing task.
	interrupt := func() {
		if stopCh != nil {
			close(stopCh)
			stopCh = nil
		}
	}
	for {
		select {
		case task := <-w.taskCh:
			if w.newTaskHook != nil {
				w.newTaskHook(task)
			}
			// Reject duplicate sealing work due to resubmitting.
			sealHash := w.engine.SealHash(task.block.Header())
			if sealHash == prev {
				continue
			}
			// Interrupt previous sealing operation
			interrupt()
			stopCh, prev = make(chan struct{}), sealHash

			if w.skipSealHook != nil && w.skipSealHook(task) {
				continue
			}
			w.pendingMu.Lock()
			w.pendingTasks[w.engine.SealHash(task.block.Header())] = task
			w.pendingMu.Unlock()
			_, ok := w.engine.(*scrypt.PowScrypt)
			if ok {
				w.seal(task.block)
			} else {
				if err := w.engine.Seal(w.chain, task.block, w.resultCh, stopCh); err != nil && err != dpos.ErrUnauthorized {
					log.Warn("Block sealing failed", "err", err)
				}
			}
		case <-w.exitCh:
			interrupt()
			return
		}
	}
}

// resultLoop is a standalone goroutine to handle sealing result submitting
// and flush relative data to the database.
func (w *worker) resultLoop() {
	for {
		select {
		case block := <-w.resultCh:
			// Short circuit when receiving empty result.
			if block == nil {
				continue
			}
			// Short circuit when receiving duplicate result caused by resubmitting.
			if w.chain.HasBlock(block.Hash(), block.NumberU64()) {
				continue
			}
			var (
				sealhash = w.engine.SealHash(block.Header())
				hash     = block.Hash()
			)
			w.pendingMu.RLock()
			task, exist := w.pendingTasks[sealhash]
			w.pendingMu.RUnlock()
			if !exist {
				log.Error("Block found but no relative pending task", "number", block.Number(), "sealhash", sealhash, "hash", hash)
				continue
			}
			// Different block could share same sealhash, deep copy here to prevent write-write conflict.
			var (
				receipts = make([]*types.Receipt, len(task.receipts))
				logs     []*types.Log
			)
			for i, receipt := range task.receipts {
				// add block location fields
				receipt.BlockHash = hash
				receipt.BlockNumber = block.Number()
				receipt.TransactionIndex = uint(i)

				receipts[i] = new(types.Receipt)
				*receipts[i] = *receipt
				// Update the block hash in all logs since it is now available and not when the
				// receipt/log of individual transactions were created.
				for _, log := range receipt.Logs {
					log.BlockHash = hash
				}
				logs = append(logs, receipt.Logs...)
			}
			// Commit block and state to database.
			_, err := w.chain.WriteBlockWithState(block, receipts, logs, task.state, true)
			if err != nil {
				log.Error("Failed writing block to chain", "err", err)
				continue
			}
			log.Info("Successfully sealed new block", "number", block.Number(), "sealhash", sealhash, "hash", hash,
				"elapsed", common.PrettyDuration(time.Since(task.createdAt)))

			// Broadcast the block and announce chain insertion event
			w.mux.Post(core.NewMinedBlockEvent{Block: block})

			// Insert the block into the set of pending ones to resultLoop for confirmations
			w.unconfirmed.Insert(block.NumberU64(), block.Hash())

		case <-w.exitCh:
			return
		}
	}
}

// makeCurrent creates a new environment for the current cycle.
func (w *worker) makeCurrent(parent *types.Block, header *types.Header) error {
	state, err := w.chain.StateAt(parent.Root())
	if err != nil {
		return err
	}
	env := &environment{
		signer:    types.NewEIP155Signer(w.chainConfig.ChainID),
		state:     state,
		ancestors: mapset.NewSet(),
		family:    mapset.NewSet(),
		uncles:    mapset.NewSet(),
		header:    header,
	}

	// when 08 is processed ancestors contain 07 (quick block)
	for _, ancestor := range w.chain.GetBlocksFromHash(parent.Hash(), 7) {
		for _, uncle := range ancestor.Uncles() {
			env.family.Add(uncle.Hash())
		}
		env.family.Add(ancestor.Hash())
		env.ancestors.Add(ancestor.Hash())
	}

	// Keep track of transactions which return errors so they can be removed
	env.tcount = 0
	w.current = env
	return nil
}

// commitUncle adds the given block to uncle block set, returns error if failed to add.
func (w *worker) commitUncle(env *environment, uncle *types.Header) error {
	hash := uncle.Hash()
	if env.uncles.Contains(hash) {
		return errors.New("uncle not unique")
	}
	if env.header.ParentHash == uncle.ParentHash {
		return errors.New("uncle is sibling")
	}
	if !env.ancestors.Contains(uncle.ParentHash) {
		return errors.New("uncle's parent unknown")
	}
	if env.family.Contains(hash) {
		return errors.New("uncle already included")
	}
	env.uncles.Add(uncle.Hash())
	return nil
}

// updateSnapshot updates pending snapshot block and state.
// Note this function assumes the current variable is thread safe.
func (w *worker) updateSnapshot() {
	w.snapshotMu.Lock()
	defer w.snapshotMu.Unlock()

	var uncles []*types.Header
	w.current.uncles.Each(func(item interface{}) bool {
		hash, ok := item.(common.Hash)
		if !ok {
			return false
		}
		uncle, exist := w.localUncles[hash]
		if !exist {
			uncle, exist = w.remoteUncles[hash]
		}
		if !exist {
			return false
		}
		uncles = append(uncles, uncle.Header())
		return false
	})

	w.snapshotBlock = types.NewBlock(
		w.current.header,
		w.current.txs,
		uncles,
		w.current.receipts,
	)

	w.snapshotState = w.current.state.Copy()
}

func (w *worker) commitTransaction(tx *types.Transaction, coinbase common.Address) ([]*types.Log, error) {
	snap := w.current.state.Snapshot()

	receipt, err := core.ApplyTransaction(w.chainConfig, w.chain, &coinbase, w.current.gasPool, w.current.state, w.current.header, tx, &w.current.header.GasUsed, *w.chain.GetVMConfig())
	if err != nil {
		w.current.state.RevertToSnapshot(snap)
		return nil, err
	}
	w.current.txs = append(w.current.txs, tx)
	w.current.receipts = append(w.current.receipts, receipt)

	return receipt.Logs, nil
}

func (w *worker) commitTransactions(txs *types.TransactionsByPriceAndNonce, coinbase common.Address, interrupt *int32) (bool, []common.Hash) {
	// Short circuit if current is nil
	if w.current == nil {
		//log.Info("w.current == nil")
		return true, nil
	}

	if w.current.gasPool == nil {
		w.current.gasPool = new(core.GasPool).AddGas(w.current.header.GasLimit)
	}

	var coalescedLogs []*types.Log
	var txHashs []common.Hash
	//Loop:
	for {
		// In the following three cases, we will interrupt the execution of the transaction.
		// (1) new head block event arrival, the interrupt signal is 1
		// (2) worker start or restart, the interrupt signal is 1
		// (3) worker recreate the mining block with any newly arrived transactions, the interrupt signal is 2.
		// For the first two cases, the semi-finished work will be discarded.
		// For the third case, the semi-finished work will be submitted to the consensus engine.
		if interrupt != nil && atomic.LoadInt32(interrupt) != commitInterruptNone {
			// Notify resubmit loop to increase resubmitting interval due to too frequent commits.
			if atomic.LoadInt32(interrupt) == commitInterruptResubmit {
				ratio := float64(w.current.header.GasLimit-w.current.gasPool.Gas()) / float64(w.current.header.GasLimit)
				if ratio < 0.1 {
					ratio = 0.1
				}
				w.resubmitAdjustCh <- &intervalAdjust{
					ratio: ratio,
					inc:   true,
				}
			}
			return atomic.LoadInt32(interrupt) == commitInterruptNewHead, nil
		}
		// If we don't have enough gas for any further transactions then we're done
		if w.current.gasPool.Gas() < params.TxGas {
			log.Trace("Not enough gas for further transactions", "have", w.current.gasPool, "want", params.TxGas)
			break
		}
		// Retrieve the next transaction and abort if all done
		tx := txs.Peek()
		if tx == nil {
			break
		}
		// Error may be ignored here. The error has already been checked
		// during transaction acceptance is the transaction pool.
		//
		// We use the eip155 signer regardless of the current hf.
		from, _ := types.Sender(w.current.signer, tx)

		// Start executing the transaction
		w.current.state.Prepare(tx.Hash(), common.Hash{}, w.current.tcount)

		logs, err := w.commitTransaction(tx, coinbase, w.chain.CrossContractAddr)
		switch err {
		case core.ErrGasLimitReached:
			// Pop the current out-of-gas transaction without shifting in the next from the account
			log.Trace("Gas limit exceeded for current block", "sender", from)
			txs.Pop()
<<<<<<< HEAD

		case core.ErrNonceTooLow:
			// New head notification data race between the transaction pool and miner, shift
			log.Trace("Skipping transaction with low nonce", "sender", from, "nonce", tx.Nonce())
			txs.Shift()

		case core.ErrNonceTooHigh:
			// Reorg notification data race between the transaction pool and miner, skip account =
			log.Trace("Skipping account with hight nonce", "sender", from, "nonce", tx.Nonce())
			txs.Pop()

		//case core.ErrRepetitionCrossTransaction:
		//	log.Trace("repetition", "sender", from, "hash", tx.Hash())
		//	txHashs = append(txHashs, tx.Hash()) //record RepetitionCrossTransaction
		//	txs.Pop()

		case nil:
			// Everything ok, collect the logs and shift in the next transaction from the same account
			coalescedLogs = append(coalescedLogs, logs...)
			w.current.tcount++
			txs.Shift()

		default:
			// Strange error, discard the transaction and get the next in line (note, the
			// nonce-too-high clause will prevent us from executing in vain).
			log.Debug("Transaction failed, account skipped", "hash", tx.Hash(), "err", err)
			txs.Shift()
=======
		} else {
			// Start executing the transaction
			w.current.state.Prepare(tx.Hash(), common.Hash{}, w.current.tcount)

			logs, err := w.commitTransaction(tx, coinbase)
			switch err {
			case core.ErrGasLimitReached:
				// Pop the current out-of-gas transaction without shifting in the next from the account
				log.Trace("Gas limit exceeded for current block", "sender", from)
				txs.Pop()

			case core.ErrNonceTooLow:
				// New head notification data race between the transaction pool and miner, shift
				log.Trace("Skipping transaction with low nonce", "sender", from, "nonce", tx.Nonce())
				txs.Shift()

			case core.ErrNonceTooHigh:
				// Reorg notification data race between the transaction pool and miner, skip account =
				log.Trace("Skipping account with hight nonce", "sender", from, "nonce", tx.Nonce())
				txs.Pop()

			case core.ErrRepetitionCrossTransaction:
				log.Trace("repetition", "sender", from, "hash", tx.Hash())
				txHashs = append(txHashs, tx.Hash()) //record RepetitionCrossTransaction
				txs.Pop()

			case nil:
				// Everything ok, collect the logs and shift in the next transaction from the same account
				coalescedLogs = append(coalescedLogs, logs...)
				w.current.tcount++
				txs.Shift()

			default:
				// Strange error, discard the transaction and get the next in line (note, the
				// nonce-too-high clause will prevent us from executing in vain).
				log.Debug("Transaction failed, account skipped", "hash", tx.Hash(), "err", err)
				txs.Shift()
			}
>>>>>>> 84275b1a
		}
	}

	if !w.isRunning() && len(coalescedLogs) > 0 {
		// We don't push the pendingLogsEvent while we are mining. The reason is that
		// when we are mining, the worker will regenerate a mining block every 3 seconds.
		// In order to avoid pushing the repeated pendingLog, we disable the pending log pushing.

		// make a copy, the state caches the logs and these logs get "upgraded" from pending to mined
		// logs by filling in the block hash when the block was mined by the local miner. This can
		// cause a race condition if a log was "upgraded" before the PendingLogsEvent is processed.
		cpy := make([]*types.Log, len(coalescedLogs))
		for i, l := range coalescedLogs {
			cpy[i] = new(types.Log)
			*cpy[i] = *l
		}
		go w.mux.Post(core.PendingLogsEvent{Logs: cpy})
	}
	// Notify resubmit loop to decrease resubmitting interval if current interval is larger
	// than the user-specified one.
	if interrupt != nil {
		w.resubmitAdjustCh <- &intervalAdjust{inc: false}
	}
	return false, txHashs
}

// commitNewWork generates several new sealing tasks based on the parent block.
func (w *worker) commitNewWork(interrupt *int32, noempty bool, timestamp int64) {
	w.mu.RLock()
	defer w.mu.RUnlock()
	tstart := time.Now()
	parent := w.chain.CurrentBlock()

	if parent.Time() >= uint64(timestamp) {
		timestamp = int64(parent.Time() + 1)
	}
	// this will ensure we're not going off too far in the future
	if now := time.Now().Unix(); timestamp > now+1 {
		wait := time.Duration(timestamp-now) * time.Second
		log.Info("Mining too far in the future", "wait", common.PrettyDuration(wait))
		time.Sleep(wait)
	}

	num := parent.Number()
	header := &types.Header{
		ParentHash: parent.Hash(),
		Number:     num.Add(num, common.Big1),
		GasLimit:   core.CalcGasLimit(parent, w.config.GasFloor, w.config.GasCeil),
		Extra:      w.extra,
		Time:       uint64(timestamp),
	}
	// Only set the coinbase if our consensus engine is running (avoid spurious block rewards)
	if w.isRunning() {
		if w.coinbase == (common.Address{}) {
			log.Error("Refusing to mine without etherbase")
			return
		}
		header.Coinbase = w.coinbase
	}
	if err := w.engine.Prepare(w.chain, header); err != nil {
		log.Error("Failed to prepare header for mining", "err", err)
		return
	}
	// Could potentially happen if starting to mine in an odd state.
	err := w.makeCurrent(parent, header)
	if err != nil {
		log.Error("Failed to create mining context", "err", err)
		return
	}
	// Create the current work task and check any fork transitions needed
	env := w.current
	// Accumulate the uncles for the current block
	uncles := make([]*types.Header, 0, 2)
	commitUncles := func(blocks map[common.Hash]*types.Block) {
		// Clean up stale uncle blocks first
		for hash, uncle := range blocks {
			if uncle.NumberU64()+staleThreshold <= header.Number.Uint64() {
				delete(blocks, hash)
			}
		}
		for hash, uncle := range blocks {
			if len(uncles) == 2 {
				break
			}
			if err := w.commitUncle(env, uncle.Header()); err != nil {
				log.Trace("Possible uncle rejected", "hash", hash, "reason", err)
			} else {
				log.Debug("Committing new uncle to block", "hash", hash)
				uncles = append(uncles, uncle.Header())
			}
		}
	}
	// Prefer to locally generated uncle
	commitUncles(w.localUncles)
	commitUncles(w.remoteUncles)

	if !noempty {
		// Create an empty block based on temporary copied state for sealing in advance without waiting block
		// execution finished.
		w.commit(uncles, nil, false, tstart)
	}

	// Fill the block with all available pending transactions.
	pending, err := w.eth.TxPool().Pending()
	if err != nil {
		log.Error("Failed to fetch pending transactions", "err", err)
		return
	}
	// Short circuit if there is no available pending transactions
	if len(pending) == 0 {
		w.updateSnapshot()
		return
	}
	// Split the pending transactions into locals and remotes
	localTxs, remoteTxs := make(map[common.Address]types.Transactions), pending
	for _, account := range w.eth.TxPool().Locals() {
		if txs := remoteTxs[account]; len(txs) > 0 {
			delete(remoteTxs, account)
			localTxs[account] = txs
		}
	}
	if len(localTxs) > 0 {
		txs := types.NewTransactionsByPriceAndNonce(w.current.signer, localTxs)
		if ok, hashs := w.commitTransactions(txs, w.coinbase, interrupt); ok {
			return
		} else {
			if len(hashs) > 0 {
				log.Info("begin RemoveTx", "hashs", len(hashs))
				w.eth.TxPool().RemoveTx(hashs, true)
			}
		}
	}
	if len(remoteTxs) > 0 {
		txs := types.NewTransactionsByPriceAndNonce(w.current.signer, remoteTxs)
		if ok, hashs := w.commitTransactions(txs, w.coinbase, interrupt); ok {
			return
		} else {
			if len(hashs) > 0 {
				w.eth.TxPool().RemoveTx(hashs, true)
			}
		}
	}
	w.commit(uncles, w.fullTaskHook, true, tstart)
}

// commit runs any post-transaction state modifications, assembles the final block
// and commits new work if consensus engine is running.
func (w *worker) commit(uncles []*types.Header, interval func(), update bool, start time.Time) {
	// Deep copy receipts here to avoid interaction between different tasks.
	receipts := make([]*types.Receipt, len(w.current.receipts))
	for i, l := range w.current.receipts {
		receipts[i] = new(types.Receipt)
		*receipts[i] = *l
	}
	s := w.current.state.Copy()
	block, err := w.engine.FinalizeAndAssemble(w.chain, w.current.header, s, w.current.txs, uncles, w.current.receipts)
	if err != nil {
		log.Warn("Fail to Finalize block", "err", err)
		return
	}
	if w.isRunning() {
		if interval != nil {
			interval()
		}
		select {
		case w.taskCh <- &task{receipts: receipts, state: s, block: block, createdAt: time.Now()}:
			w.unconfirmed.Shift(block.NumberU64() - 1)

			if w.chainConfig.DPoS != nil && w.chainConfig.DPoS.PBFTEnable && block.NumberU64() > 1 {
				err = w.sendConfirmTx(block.NumberU64() - 1)
				if err != nil && !strings.Contains(err.Error(), "known transaction") {
					log.Info("Fail to Sign the transaction by coinbase", "err", err)
				}
			}

			feesWei := new(big.Int)
			for i, tx := range block.Transactions() {
				feesWei.Add(feesWei, new(big.Int).Mul(new(big.Int).SetUint64(receipts[i].GasUsed), tx.GasPrice()))
			}
			feesEth := new(big.Float).Quo(new(big.Float).SetInt(feesWei), new(big.Float).SetInt(big.NewInt(params.Ether)))

			log.Info("Commit new mining work", "number", block.Number(), "sealhash", w.engine.SealHash(block.Header()),
				"uncles", len(uncles), "txs", w.current.tcount, "gas", block.GasUsed(), "fees", feesEth, "elapsed", common.PrettyDuration(time.Since(start)))

		case <-w.exitCh:
			log.Info("Worker has exited")
		}
	}
	if update {
		w.updateSnapshot()
	}
}

// postSideBlock fires a side chain event, only use it for testing.
func (w *worker) postSideBlock(event core.ChainSideEvent) {
	select {
	case w.chainSideCh <- event:
	case <-w.exitCh:
	}
}

func (w *worker) register(agent Agent) {
	w.mu.Lock()
	defer w.mu.Unlock()
	if agent == nil {
		return
	}
	w.agents[agent] = struct{}{}
	agent.SubscribeResult(w.resultCh)
}

func (w *worker) unregister(agent Agent) {
	w.mu.Lock()
	defer w.mu.Unlock()
	delete(w.agents, agent)
	agent.Stop()
}
func (w *worker) seal(work *types.Block) {
	if atomic.LoadInt32(&w.running) != 1 {
		return
	}
	for agent := range w.agents {
		agent.DispatchWork(work)
	}
}<|MERGE_RESOLUTION|>--- conflicted
+++ resolved
@@ -832,13 +832,12 @@
 		// Start executing the transaction
 		w.current.state.Prepare(tx.Hash(), common.Hash{}, w.current.tcount)
 
-		logs, err := w.commitTransaction(tx, coinbase, w.chain.CrossContractAddr)
+			logs, err := w.commitTransaction(tx, coinbase)
 		switch err {
 		case core.ErrGasLimitReached:
 			// Pop the current out-of-gas transaction without shifting in the next from the account
 			log.Trace("Gas limit exceeded for current block", "sender", from)
 			txs.Pop()
-<<<<<<< HEAD
 
 		case core.ErrNonceTooLow:
 			// New head notification data race between the transaction pool and miner, shift
@@ -866,46 +865,6 @@
 			// nonce-too-high clause will prevent us from executing in vain).
 			log.Debug("Transaction failed, account skipped", "hash", tx.Hash(), "err", err)
 			txs.Shift()
-=======
-		} else {
-			// Start executing the transaction
-			w.current.state.Prepare(tx.Hash(), common.Hash{}, w.current.tcount)
-
-			logs, err := w.commitTransaction(tx, coinbase)
-			switch err {
-			case core.ErrGasLimitReached:
-				// Pop the current out-of-gas transaction without shifting in the next from the account
-				log.Trace("Gas limit exceeded for current block", "sender", from)
-				txs.Pop()
-
-			case core.ErrNonceTooLow:
-				// New head notification data race between the transaction pool and miner, shift
-				log.Trace("Skipping transaction with low nonce", "sender", from, "nonce", tx.Nonce())
-				txs.Shift()
-
-			case core.ErrNonceTooHigh:
-				// Reorg notification data race between the transaction pool and miner, skip account =
-				log.Trace("Skipping account with hight nonce", "sender", from, "nonce", tx.Nonce())
-				txs.Pop()
-
-			case core.ErrRepetitionCrossTransaction:
-				log.Trace("repetition", "sender", from, "hash", tx.Hash())
-				txHashs = append(txHashs, tx.Hash()) //record RepetitionCrossTransaction
-				txs.Pop()
-
-			case nil:
-				// Everything ok, collect the logs and shift in the next transaction from the same account
-				coalescedLogs = append(coalescedLogs, logs...)
-				w.current.tcount++
-				txs.Shift()
-
-			default:
-				// Strange error, discard the transaction and get the next in line (note, the
-				// nonce-too-high clause will prevent us from executing in vain).
-				log.Debug("Transaction failed, account skipped", "hash", tx.Hash(), "err", err)
-				txs.Shift()
-			}
->>>>>>> 84275b1a
 		}
 	}
 
