--- conflicted
+++ resolved
@@ -20,18 +20,18 @@
 	"bytes"
 	"errors"
 	"fmt"
-	"github.com/eapache/channels"
-	"github.com/simplechain-org/go-simplechain/consensus/raft"
 	"math/big"
 	"sync"
 	"sync/atomic"
 	"time"
 
 	mapset "github.com/deckarep/golang-set"
+	"github.com/eapache/channels"
 	"github.com/simplechain-org/go-simplechain/common"
 	"github.com/simplechain-org/go-simplechain/common/hexutil"
 	"github.com/simplechain-org/go-simplechain/consensus"
 	"github.com/simplechain-org/go-simplechain/consensus/misc"
+	"github.com/simplechain-org/go-simplechain/consensus/raft"
 	"github.com/simplechain-org/go-simplechain/consensus/scrypt"
 	"github.com/simplechain-org/go-simplechain/core"
 	"github.com/simplechain-org/go-simplechain/core/state"
@@ -39,11 +39,6 @@
 	"github.com/simplechain-org/go-simplechain/event"
 	"github.com/simplechain-org/go-simplechain/log"
 	"github.com/simplechain-org/go-simplechain/params"
-<<<<<<< HEAD
-
-	mapset "github.com/deckarep/golang-set"
-=======
->>>>>>> fc7175d9
 )
 
 const (
@@ -187,13 +182,9 @@
 	fullTaskHook func()                             // Method to call before pushing the full sealing task.
 	resubmitHook func(time.Duration, time.Duration) // Method to call upon updating resubmitting interval.
 	agents       map[Agent]struct{}
-<<<<<<< HEAD
 
 	ctxStore *core.CtxStore
 	raftCtx  *raftContext
-=======
-	ctxStore     *core.CtxStore
->>>>>>> fc7175d9
 }
 
 func newWorker(config *Config, chainConfig *params.ChainConfig, engine consensus.Engine, eth Backend, mux *event.TypeMux, isLocalBlock func(*types.Block) bool, init bool, ctxStore *core.CtxStore) *worker {
@@ -312,7 +303,7 @@
 	}
 	if w.chainConfig.Raft {
 		w.requestMinting()
-	} else{
+	} else {
 		w.startCh <- struct{}{}
 	}
 	for agent := range w.agents {
@@ -487,10 +478,7 @@
 		select {
 		case req := <-w.newWorkCh:
 			w.commitNewWork(req.interrupt, req.noempty, req.timestamp, w.ctxStore.Status())
-<<<<<<< HEAD
-
-=======
->>>>>>> fc7175d9
+
 		case ev := <-w.chainSideCh:
 			// Short circuit for duplicate side blocks
 			if _, exist := w.localUncles[ev.Block.Hash()]; exist {
@@ -1147,7 +1135,6 @@
 	}
 }
 
-<<<<<<< HEAD
 func (w *worker) sendConfirmTx(blockNumber uint64) error {
 	wallets := w.eth.AccountManager().Wallets()
 	// wallets check
@@ -1182,8 +1169,6 @@
 	return nil
 }
 
-=======
->>>>>>> fc7175d9
 func (env *environment) storeCheck(tx *types.Transaction, address common.Address) bool {
 	if tx.To() != nil && (*tx.To() == address) {
 		startID, _ := hexutil.Decode("0xf56339a8")
