--- conflicted
+++ resolved
@@ -224,10 +224,7 @@
 		return nil, err
 	}
 	eth.ctxStore = core.NewCtxStore(config.CtxStore, eth.chainConfig, eth.blockchain, makerDb, config.SubChainCtxAddress)
-<<<<<<< HEAD
-
-=======
->>>>>>> d325c958
+
 	if config.RtxStore.Journal != "" {
 		config.RtxStore.Journal = ctx.ResolvePath(fmt.Sprintf("subChain_%s", config.RtxStore.Journal))
 	}
