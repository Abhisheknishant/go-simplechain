// Copyright 2015 The go-simplechain Authors
// This file is part of the go-simplechain library.
//
// The go-simplechain library is free software: you can redistribute it and/or modify
// it under the terms of the GNU Lesser General Public License as published by
// the Free Software Foundation, either version 3 of the License, or
// (at your option) any later version.
//
// The go-simplechain library is distributed in the hope that it will be useful,
// but WITHOUT ANY WARRANTY; without even the implied warranty of
// MERCHANTABILITY or FITNESS FOR A PARTICULAR PURPOSE. See the
// GNU Lesser General Public License for more details.
//
// You should have received a copy of the GNU Lesser General Public License
// along with the go-simplechain library. If not, see <http://www.gnu.org/licenses/>.

package sub

import (
	"errors"
	"fmt"
	"math/big"
	"sync"
	"time"

	mapset "github.com/deckarep/golang-set"
	"github.com/simplechain-org/go-simplechain/common"
	"github.com/simplechain-org/go-simplechain/core/forkid"
	"github.com/simplechain-org/go-simplechain/core/types"
	"github.com/simplechain-org/go-simplechain/p2p"
	"github.com/simplechain-org/go-simplechain/rlp"
)

var (
	errClosed            = errors.New("peer set is closed")
	errAlreadyRegistered = errors.New("peer is already registered")
	errNotRegistered     = errors.New("peer is not registered")
)

const (
	maxKnownTxs    = 32768 // Maximum transactions hashes to keep in the known list (prevent DOS)
	maxKnownBlocks = 1024  // Maximum block hashes to keep in the known list (prevent DOS)

	// maxQueuedTxs is the maximum number of transaction lists to queue up before
	// dropping broadcasts. This is a sensitive number as a transaction list might
	// contain a single transaction, or thousands.
	maxQueuedTxs = 128

	// maxQueuedProps is the maximum number of block propagations to queue up before
	// dropping broadcasts. There's not much point in queueing stale blocks, so a few
	// that might cover uncles should be enough.
	maxQueuedProps = 4

	// maxQueuedAnns is the maximum number of block announcements to queue up before
	// dropping broadcasts. Similarly to block propagations, there's no point to queue
	// above some healthy uncle limit, so use that.
	maxQueuedAnns = 4

	handshakeTimeout = 5 * time.Second
)

// PeerInfo represents a short summary of the Ethereum sub-protocol metadata known
// about a connected peer.
type PeerInfo struct {
	Version    int      `json:"version"`    // Ethereum protocol version negotiated
	Difficulty *big.Int `json:"difficulty"` // Total difficulty of the peer's blockchain
	Head       string   `json:"head"`       // SHA3 hash of the peer's best owned block
}

// propEvent is a block propagation, waiting for its turn in the broadcast queue.
type propEvent struct {
	block *types.Block
	td    *big.Int
}

type peer struct {
	id string

	*p2p.Peer
	rw p2p.MsgReadWriter

	version  int         // Protocol version negotiated
	syncDrop *time.Timer // Timed connection dropper if sync progress isn't validated in time

	head common.Hash
	td   *big.Int
	lock sync.RWMutex

	knownTxs      mapset.Set                // Set of transaction hashes known to be known by this peer
	knownBlocks   mapset.Set                // Set of block hashes known to be known by this peer
	queuedTxs     chan []*types.Transaction // Queue of transactions to broadcast to the peer
	queuedProps   chan *propEvent           // Queue of blocks to broadcast to the peer
	queuedAnns    chan *types.Block         // Queue of blocks to announce to the peer
	term          chan struct{}             // Termination channel to stop the
	poolEntry     *poolEntry
	queuedCWss    chan []*types.CrossTransactionWithSignatures
	knownCWss     mapset.Set
	queuedCtxSign chan *types.CrossTransaction
	knownCTxs     mapset.Set
	//queuedRtxSign chan *types.ReceptTransaction
	//knownRTxs     mapset.Set

	internalCrossTransactionWithSignaturesCh chan []*types.CrossTransactionWithSignatures
	internalCrossTransactionWithSignatures   mapset.Set
}

func newPeer(version int, p *p2p.Peer, rw p2p.MsgReadWriter) *peer {
	return &peer{
		Peer:                                     p,
		rw:                                       rw,
		version:                                  version,
		id:                                       fmt.Sprintf("%x", p.ID().Bytes()[:8]),
		knownTxs:                                 mapset.NewSet(),
		knownBlocks:                              mapset.NewSet(),
		queuedTxs:                                make(chan []*types.Transaction, maxQueuedTxs),
		queuedProps:                              make(chan *propEvent, maxQueuedProps),
		queuedAnns:                               make(chan *types.Block, maxQueuedAnns),
		term:                                     make(chan struct{}),
		queuedCWss:                               make(chan []*types.CrossTransactionWithSignatures, maxQueuedTxs),
		knownCWss:                                mapset.NewSet(),
		queuedCtxSign:                            make(chan *types.CrossTransaction, maxQueuedTxs),
		knownCTxs:                                mapset.NewSet(),
		//queuedRtxSign:                            make(chan *types.ReceptTransaction, maxQueuedTxs),
		//knownRTxs:                                mapset.NewSet(),
		internalCrossTransactionWithSignaturesCh: make(chan []*types.CrossTransactionWithSignatures, maxQueuedTxs),
		internalCrossTransactionWithSignatures:   mapset.NewSet(),
	}
}

// broadcast is a write loop that multiplexes block propagations, announcements
// and transaction broadcasts into the remote peer. The goal is to have an async
// writer that does not lock up node internals.
func (p *peer) broadcast() {
	for {
		select {
		case txs := <-p.queuedTxs:
			if err := p.SendTransactions(txs); err != nil {
				return
			}
			p.Log().Trace("Broadcast transactions", "count", len(txs))

		case prop := <-p.queuedProps:
			if err := p.SendNewBlock(prop.block, prop.td); err != nil {
				return
			}
			p.Log().Trace("Propagated block", "number", prop.block.Number(), "hash", prop.block.Hash(), "td", prop.td)

		case block := <-p.queuedAnns:
			if err := p.SendNewBlockHashes([]common.Hash{block.Hash()}, []uint64{block.NumberU64()}); err != nil {
				return
			}
			p.Log().Trace("Announced block", "number", block.Number(), "hash", block.Hash())

		case <-p.term:
			return
		case ctx := <-p.queuedCtxSign:
			if err := p.SendCrossTransaction(ctx); err != nil {
				p.Log().Trace("SendCrossTransaction", "err", err)
				return
			}
<<<<<<< HEAD
		case rtx := <-p.queuedRtxSign:
			if err := p.SendReceptTransaction(rtx); err != nil {
				return
			}
			p.Log().Trace("Broadcast rtxSign", "hash", rtx.Hash())
=======
		//case rtx := <-p.queuedRtxSign:
		//	if err := p.SendReceptTransaction(rtx); err != nil {
		//		return
		//	}
		//	p.Log().Trace("Broadcast rtxSign", "hash", rtx.Hash())
		case ctxs := <-p.internalCrossTransactionWithSignaturesCh:
			if err := p.SendInternalCrossTransactionWithSignatures(ctxs); err != nil {
				log.Info("SendInternalCrossTransactionWithSignatures", "err", err)
				return
			}
			p.Log().Trace("Broadcast InternalCrossTransactionWithSignatures", "count", len(ctxs))
>>>>>>> 5fb6c8af
		}
	}
}

// close signals the broadcast goroutine to terminate.
func (p *peer) close() {
	close(p.term)
}

// Info gathers and returns a collection of metadata known about a peer.
func (p *peer) Info() *PeerInfo {
	hash, td := p.Head()

	return &PeerInfo{
		Version:    p.version,
		Difficulty: td,
		Head:       hash.Hex(),
	}
}

// Head retrieves a copy of the current head hash and total difficulty of the
// peer.
func (p *peer) Head() (hash common.Hash, td *big.Int) {
	p.lock.RLock()
	defer p.lock.RUnlock()

	copy(hash[:], p.head[:])
	return hash, new(big.Int).Set(p.td)
}

// SetHead updates the head hash and total difficulty of the peer.
func (p *peer) SetHead(hash common.Hash, td *big.Int) {
	p.lock.Lock()
	defer p.lock.Unlock()

	copy(p.head[:], hash[:])
	p.td.Set(td)
}

// MarkBlock marks a block as known for the peer, ensuring that the block will
// never be propagated to this particular peer.
func (p *peer) MarkBlock(hash common.Hash) {
	// If we reached the memory allowance, drop a previously known block hash
	for p.knownBlocks.Cardinality() >= maxKnownBlocks {
		p.knownBlocks.Pop()
	}
	p.knownBlocks.Add(hash)
}

// MarkTransaction marks a transaction as known for the peer, ensuring that it
// will never be propagated to this particular peer.
func (p *peer) MarkTransaction(hash common.Hash) {
	// If we reached the memory allowance, drop a previously known transaction hash
	for p.knownTxs.Cardinality() >= maxKnownTxs {
		p.knownTxs.Pop()
	}
	p.knownTxs.Add(hash)
}

// SendTransactions sends transactions to the peer and includes the hashes
// in its transaction hash set for future reference.
func (p *peer) SendTransactions(txs types.Transactions) error {
	// Mark all the transactions as known, but ensure we don't overflow our limits
	for _, tx := range txs {
		p.knownTxs.Add(tx.Hash())
	}
	for p.knownTxs.Cardinality() >= maxKnownTxs {
		p.knownTxs.Pop()
	}
	return p2p.Send(p.rw, TransactionMsg, txs)
}

// AsyncSendTransactions queues list of transactions propagation to a remote
// peer. If the peer's broadcast queue is full, the event is silently dropped.
func (p *peer) AsyncSendTransactions(txs []*types.Transaction) {
	select {
	case p.queuedTxs <- txs:
		// Mark all the transactions as known, but ensure we don't overflow our limits
		for _, tx := range txs {
			p.knownTxs.Add(tx.Hash())
		}
		for p.knownTxs.Cardinality() >= maxKnownTxs {
			p.knownTxs.Pop()
		}
	default:
		p.Log().Debug("Dropping transaction propagation", "count", len(txs))
	}
}

// SendNewBlockHashes announces the availability of a number of blocks through
// a hash notification.
func (p *peer) SendNewBlockHashes(hashes []common.Hash, numbers []uint64) error {
	// Mark all the block hashes as known, but ensure we don't overflow our limits
	for _, hash := range hashes {
		p.knownBlocks.Add(hash)
	}
	for p.knownBlocks.Cardinality() >= maxKnownBlocks {
		p.knownBlocks.Pop()
	}
	request := make(newBlockHashesData, len(hashes))
	for i := 0; i < len(hashes); i++ {
		request[i].Hash = hashes[i]
		request[i].Number = numbers[i]
	}
	return p2p.Send(p.rw, NewBlockHashesMsg, request)
}

// AsyncSendNewBlockHash queues the availability of a block for propagation to a
// remote peer. If the peer's broadcast queue is full, the event is silently
// dropped.
func (p *peer) AsyncSendNewBlockHash(block *types.Block) {
	select {
	case p.queuedAnns <- block:
		// Mark all the block hash as known, but ensure we don't overflow our limits
		p.knownBlocks.Add(block.Hash())
		for p.knownBlocks.Cardinality() >= maxKnownBlocks {
			p.knownBlocks.Pop()
		}
	default:
		p.Log().Debug("Dropping block announcement", "number", block.NumberU64(), "hash", block.Hash())
	}
}

// SendNewBlock propagates an entire block to a remote peer.
func (p *peer) SendNewBlock(block *types.Block, td *big.Int) error {
	// Mark all the block hash as known, but ensure we don't overflow our limits
	p.knownBlocks.Add(block.Hash())
	for p.knownBlocks.Cardinality() >= maxKnownBlocks {
		p.knownBlocks.Pop()
	}
	return p2p.Send(p.rw, NewBlockMsg, []interface{}{block, td})
}

// AsyncSendNewBlock queues an entire block for propagation to a remote peer. If
// the peer's broadcast queue is full, the event is silently dropped.
func (p *peer) AsyncSendNewBlock(block *types.Block, td *big.Int) {
	select {
	case p.queuedProps <- &propEvent{block: block, td: td}:
		// Mark all the block hash as known, but ensure we don't overflow our limits
		p.knownBlocks.Add(block.Hash())
		for p.knownBlocks.Cardinality() >= maxKnownBlocks {
			p.knownBlocks.Pop()
		}
	default:
		p.Log().Debug("Dropping block propagation", "number", block.NumberU64(), "hash", block.Hash())
	}
}

// SendBlockHeaders sends a batch of block headers to the remote peer.
func (p *peer) SendBlockHeaders(headers []*types.Header) error {
	return p2p.Send(p.rw, BlockHeadersMsg, headers)
}

// SendBlockBodies sends a batch of block contents to the remote peer.
func (p *peer) SendBlockBodies(bodies []*blockBody) error {
	return p2p.Send(p.rw, BlockBodiesMsg, blockBodiesData(bodies))
}

// SendBlockBodiesRLP sends a batch of block contents to the remote peer from
// an already RLP encoded format.
func (p *peer) SendBlockBodiesRLP(bodies []rlp.RawValue) error {
	return p2p.Send(p.rw, BlockBodiesMsg, bodies)
}

// SendNodeDataRLP sends a batch of arbitrary internal data, corresponding to the
// hashes requested.
func (p *peer) SendNodeData(data [][]byte) error {
	return p2p.Send(p.rw, NodeDataMsg, data)
}

// SendReceiptsRLP sends a batch of transaction receipts, corresponding to the
// ones requested from an already RLP encoded format.
func (p *peer) SendReceiptsRLP(receipts []rlp.RawValue) error {
	return p2p.Send(p.rw, ReceiptsMsg, receipts)
}

// RequestOneHeader is a wrapper around the header query functions to fetch a
// single header. It is used solely by the fetcher.
func (p *peer) RequestOneHeader(hash common.Hash) error {
	p.Log().Debug("Fetching single header", "hash", hash)
	return p2p.Send(p.rw, GetBlockHeadersMsg, &getBlockHeadersData{Origin: hashOrNumber{Hash: hash}, Amount: uint64(1), Skip: uint64(0), Reverse: false})
}

// RequestHeadersByHash fetches a batch of blocks' headers corresponding to the
// specified header query, based on the hash of an origin block.
func (p *peer) RequestHeadersByHash(origin common.Hash, amount int, skip int, reverse bool) error {
	p.Log().Debug("Fetching batch of headers", "count", amount, "fromhash", origin, "skip", skip, "reverse", reverse)
	return p2p.Send(p.rw, GetBlockHeadersMsg, &getBlockHeadersData{Origin: hashOrNumber{Hash: origin}, Amount: uint64(amount), Skip: uint64(skip), Reverse: reverse})
}

// RequestHeadersByNumber fetches a batch of blocks' headers corresponding to the
// specified header query, based on the number of an origin block.
func (p *peer) RequestHeadersByNumber(origin uint64, amount int, skip int, reverse bool) error {
	p.Log().Debug("Fetching batch of headers", "count", amount, "fromnum", origin, "skip", skip, "reverse", reverse)
	return p2p.Send(p.rw, GetBlockHeadersMsg, &getBlockHeadersData{Origin: hashOrNumber{Number: origin}, Amount: uint64(amount), Skip: uint64(skip), Reverse: reverse})
}

// RequestBodies fetches a batch of blocks' bodies corresponding to the hashes
// specified.
func (p *peer) RequestBodies(hashes []common.Hash) error {
	p.Log().Debug("Fetching batch of block bodies", "count", len(hashes))
	return p2p.Send(p.rw, GetBlockBodiesMsg, hashes)
}

// RequestNodeData fetches a batch of arbitrary data from a node's known state
// data, corresponding to the specified hashes.
func (p *peer) RequestNodeData(hashes []common.Hash) error {
	p.Log().Debug("Fetching batch of state data", "count", len(hashes))
	return p2p.Send(p.rw, GetNodeDataMsg, hashes)
}

// RequestReceipts fetches a batch of transaction receipts from a remote node.
func (p *peer) RequestReceipts(hashes []common.Hash) error {
	p.Log().Debug("Fetching batch of receipts", "count", len(hashes))
	return p2p.Send(p.rw, GetReceiptsMsg, hashes)
}

// Handshake executes the eth protocol handshake, negotiating version number,
// network IDs, difficulties, head and genesis blocks.
func (p *peer) Handshake(network uint64, td *big.Int, head common.Hash, genesis common.Hash, forkID forkid.ID, forkFilter forkid.Filter) error {
	// Send out own handshake in a new thread
	errc := make(chan error, 2)

	var (
		status statusData // safe to read after two values have been received from errc
	)
	go func() {

		errc <- p2p.Send(p.rw, StatusMsg, &statusData{
			ProtocolVersion: uint32(p.version),
			NetworkID:       network,
			TD:              td,
			Head:            head,
			Genesis:         genesis,
			ForkID:          forkID,
		})

	}()
	go func() {
		errc <- p.readStatus(network, &status, genesis, forkFilter)
	}()
	timeout := time.NewTimer(handshakeTimeout)
	defer timeout.Stop()
	for i := 0; i < 2; i++ {
		select {
		case err := <-errc:
			if err != nil {
				return err
			}
		case <-timeout.C:
			return p2p.DiscReadTimeout
		}
	}

	p.td, p.head = status.TD, status.Head

	return nil
}

func (p *peer) readStatusLegacy(network uint64, status *statusData63, genesis common.Hash) error {
	msg, err := p.rw.ReadMsg()
	if err != nil {
		return err
	}
	if msg.Code != StatusMsg {
		return errResp(ErrNoStatusMsg, "first msg has code %x (!= %x)", msg.Code, StatusMsg)
	}
	if msg.Size > protocolMaxMsgSize {
		return errResp(ErrMsgTooLarge, "%v > %v", msg.Size, protocolMaxMsgSize)
	}
	// Decode the handshake and make sure everything matches
	if err := msg.Decode(&status); err != nil {
		return errResp(ErrDecode, "msg %v: %v", msg, err)
	}
	if status.GenesisBlock != genesis {
		return errResp(ErrGenesisMismatch, "%x (!= %x)", status.GenesisBlock[:8], genesis[:8])
	}
	if status.NetworkId != network {
		return errResp(ErrNetworkIDMismatch, "%d (!= %d)", status.NetworkId, network)
	}
	if int(status.ProtocolVersion) != p.version {
		return errResp(ErrProtocolVersionMismatch, "%d (!= %d)", status.ProtocolVersion, p.version)
	}
	return nil
}

func (p *peer) readStatus(network uint64, status *statusData, genesis common.Hash, forkFilter forkid.Filter) error {
	msg, err := p.rw.ReadMsg()
	if err != nil {
		return err
	}
	if msg.Code != StatusMsg {
		return errResp(ErrNoStatusMsg, "first msg has code %x (!= %x)", msg.Code, StatusMsg)
	}
	if msg.Size > protocolMaxMsgSize {
		return errResp(ErrMsgTooLarge, "%v > %v", msg.Size, protocolMaxMsgSize)
	}
	// Decode the handshake and make sure everything matches
	if err := msg.Decode(&status); err != nil {
		return errResp(ErrDecode, "msg %v: %v", msg, err)
	}
	if status.NetworkID != network {
		return errResp(ErrNetworkIDMismatch, "%d (!= %d)", status.NetworkID, network)
	}
	if int(status.ProtocolVersion) != p.version {
		return errResp(ErrProtocolVersionMismatch, "%d (!= %d)", status.ProtocolVersion, p.version)
	}
	if status.Genesis != genesis {
		return errResp(ErrGenesisMismatch, "%x (!= %x)", status.Genesis, genesis)
	}
	if err := forkFilter(status.ForkID); err != nil {
		return errResp(ErrForkIDRejected, "%v", err)
	}
	return nil
}

// String implements fmt.Stringer.
func (p *peer) String() string {
	return fmt.Sprintf("Peer %s [%s]", p.id,
		fmt.Sprintf("eth/%2d", p.version),
	)
}

func (p *peer) Send(msgcode uint64, data interface{}) error {
	return p2p.Send(p.rw, msgcode, data)
}

// peerSet represents the collection of active peers currently participating in
// the Ethereum sub-protocol.
type peerSet struct {
	peers  map[string]*peer
	lock   sync.RWMutex
	closed bool
}

// newPeerSet creates a new peer set to track the active participants.
func newPeerSet() *peerSet {
	return &peerSet{
		peers: make(map[string]*peer),
	}
}

// Register injects a new peer into the working set, or returns an error if the
// peer is already known. If a new peer it registered, its broadcast loop is also
// started.
func (ps *peerSet) Register(p *peer) error {
	ps.lock.Lock()
	defer ps.lock.Unlock()

	if ps.closed {
		return errClosed
	}
	if _, ok := ps.peers[p.id]; ok {
		return errAlreadyRegistered
	}
	ps.peers[p.id] = p
	go p.broadcast()

	return nil
}

// Unregister removes a remote peer from the active set, disabling any further
// actions to/from that particular entity.
func (ps *peerSet) Unregister(id string) error {
	ps.lock.Lock()
	defer ps.lock.Unlock()

	p, ok := ps.peers[id]
	if !ok {
		return errNotRegistered
	}
	delete(ps.peers, id)
	p.close()

	return nil
}

// Peer retrieves the registered peer with the given id.
func (ps *peerSet) Peer(id string) *peer {
	ps.lock.RLock()
	defer ps.lock.RUnlock()

	return ps.peers[id]
}

// Len returns if the current number of peers in the set.
func (ps *peerSet) Len() int {
	ps.lock.RLock()
	defer ps.lock.RUnlock()

	return len(ps.peers)
}

// PeersWithoutBlock retrieves a list of peers that do not have a given block in
// their set of known hashes.
func (ps *peerSet) PeersWithoutBlock(hash common.Hash) []*peer {
	ps.lock.RLock()
	defer ps.lock.RUnlock()

	list := make([]*peer, 0, len(ps.peers))
	for _, p := range ps.peers {
		if !p.knownBlocks.Contains(hash) {
			list = append(list, p)
		}
	}
	return list
}

// PeersWithoutTx retrieves a list of peers that do not have a given transaction
// in their set of known hashes.
func (ps *peerSet) PeersWithoutTx(hash common.Hash) []*peer {
	ps.lock.RLock()
	defer ps.lock.RUnlock()

	list := make([]*peer, 0, len(ps.peers))
	for _, p := range ps.peers {
		if !p.knownTxs.Contains(hash) {
			list = append(list, p)
		}
	}
	return list
}

// BestPeer retrieves the known peer with the currently highest total difficulty.
func (ps *peerSet) BestPeer() *peer {
	ps.lock.RLock()
	defer ps.lock.RUnlock()

	var (
		bestPeer *peer
		bestTd   *big.Int
	)
	for _, p := range ps.peers {
		if _, td := p.Head(); bestPeer == nil || td.Cmp(bestTd) > 0 {
			bestPeer, bestTd = p, td
		}
	}
	return bestPeer
}

// Peers returns all registered peers
func (ps *peerSet) Peers() map[string]*peer {
	ps.lock.RLock()
	defer ps.lock.RUnlock()

	set := make(map[string]*peer)
	for id, p := range ps.peers {
		set[id] = p
	}
	return set
}

// Close disconnects all peers.
// No new peers can be registered after Close has returned.
func (ps *peerSet) Close() {
	ps.lock.Lock()
	defer ps.lock.Unlock()

	for _, p := range ps.peers {
		p.Disconnect(p2p.DiscQuitting)
	}
	ps.closed = true
}
func (p *peer) MarkCrossTransaction(hash common.Hash) {
	// If we reached the memory allowance, drop a previously known transaction hash
	for p.knownCTxs.Cardinality() >= maxKnownTxs {
		p.knownCTxs.Pop()
	}
	p.knownCTxs.Add(hash)
}

func (ps *peerSet) PeersWithoutCTx(hash common.Hash) []*peer {
	ps.lock.RLock()
	defer ps.lock.RUnlock()

	list := make([]*peer, 0, len(ps.peers))
	for _, p := range ps.peers {
		if !p.knownCTxs.Contains(hash) {
			list = append(list, p)
		}
	}
	return list
}

func (p *peer) SendCrossTransaction(ctx *types.CrossTransaction) error {
	return p2p.Send(p.rw, CtxSignMsg, ctx)
}

func (p *peer) AsyncSendCrossTransaction(ctx *types.CrossTransaction) {
	select {
	case p.queuedCtxSign <- ctx:
		p.knownCTxs.Add(ctx.SignHash())
	default:
		p.Log().Debug("Dropping ctx propagation", "hash", ctx.SignHash())
	}
}

//func (p *peer) MarkReceptTransaction(hash common.Hash) {
//	// If we reached the memory allowance, drop a previously known transaction hash
//	for p.knownRTxs.Cardinality() >= maxKnownTxs {
//		p.knownRTxs.Pop()
//	}
//	p.knownRTxs.Add(hash)
//}

//func (ps *peerSet) PeersWithoutRTx(hash common.Hash) []*peer {
//	ps.lock.RLock()
//	defer ps.lock.RUnlock()
//
//	list := make([]*peer, 0, len(ps.peers))
//	for _, p := range ps.peers {
//		if !p.knownRTxs.Contains(hash) {
//			list = append(list, p)
//		}
//	}
//	return list
//}
//
//func (p *peer) SendReceptTransaction(rtx *types.ReceptTransaction) error {
//	return p2p.Send(p.rw, RtxSignMsg, rtx)
//}
//
//func (p *peer) AsyncSendReceptTransaction(rtx *types.ReceptTransaction) {
//	select {
//	case p.queuedRtxSign <- rtx:
//		p.knownRTxs.Add(rtx.SignHash())
//
//	default:
//		p.Log().Debug("Dropping transaction propagation", "hash", rtx.Hash())
//	}
//}

func (p *peer) MarkCrossTransactionWithSignatures(hash common.Hash) {
	// If we reached the memory allowance, drop a previously known transaction hash
	for p.knownCWss.Cardinality() >= maxKnownTxs {
		p.knownCWss.Pop()
	}
	p.knownCWss.Add(hash)
}

func (ps *peerSet) PeersWithoutCWss(hash common.Hash) []*peer {
	ps.lock.RLock()
	defer ps.lock.RUnlock()

	list := make([]*peer, 0, len(ps.peers))
	for _, p := range ps.peers {
		if !p.knownCWss.Contains(hash) {
			list = append(list, p)
		}
	}
	return list
}

func (p *peer) AsyncSendCrossTransactionWithSignatures(cwss []*types.CrossTransactionWithSignatures) {
	select {
	case p.queuedCWss <- cwss:
		for _, cws := range cwss {
			p.knownCWss.Add(cws.ID())
		}
	default:
		p.Log().Debug("Dropping transaction propagation", "count", len(cwss))
	}
}

func (p *peer) MarkInternalCrossTransactionWithSignatures(hash common.Hash) {
	for p.internalCrossTransactionWithSignatures.Cardinality() >= maxKnownTxs {
		p.internalCrossTransactionWithSignatures.Pop()
	}
	p.internalCrossTransactionWithSignatures.Add(hash)
}

func (ps *peerSet) PeersWithoutInternalCrossTransactionWithSignatures(hash common.Hash) []*peer {
	ps.lock.RLock()
	defer ps.lock.RUnlock()
	list := make([]*peer, 0, len(ps.peers))
	for _, p := range ps.peers {
		if !p.internalCrossTransactionWithSignatures.Contains(hash) {
			list = append(list, p)
		}
	}
	return list
}

//func (p *peer) SendInternalCrossTransactionWithSignatures(txs []*types.CrossTransactionWithSignatures) error {
//	//log.Info("SendLocalCrossTransactionWithSignatures", "len", len(txs), "peer", p.id)
//	return p2p.Send(p.rw, CtxSignsInternalMsg, txs)
//}

func (p *peer) AsyncSendInternalCrossTransactionWithSignatures(cwss []*types.CrossTransactionWithSignatures) {
	select {
	case p.internalCrossTransactionWithSignaturesCh <- cwss:
		for _, cws := range cwss {
			p.internalCrossTransactionWithSignatures.Add(cws.ID())
		}
	default:
		p.Log().Debug("Dropping CrossTransactionWithSignature propagation", "count", len(cwss))
	}
}<|MERGE_RESOLUTION|>--- conflicted
+++ resolved
@@ -106,20 +106,20 @@
 
 func newPeer(version int, p *p2p.Peer, rw p2p.MsgReadWriter) *peer {
 	return &peer{
-		Peer:                                     p,
-		rw:                                       rw,
-		version:                                  version,
-		id:                                       fmt.Sprintf("%x", p.ID().Bytes()[:8]),
-		knownTxs:                                 mapset.NewSet(),
-		knownBlocks:                              mapset.NewSet(),
-		queuedTxs:                                make(chan []*types.Transaction, maxQueuedTxs),
-		queuedProps:                              make(chan *propEvent, maxQueuedProps),
-		queuedAnns:                               make(chan *types.Block, maxQueuedAnns),
-		term:                                     make(chan struct{}),
-		queuedCWss:                               make(chan []*types.CrossTransactionWithSignatures, maxQueuedTxs),
-		knownCWss:                                mapset.NewSet(),
-		queuedCtxSign:                            make(chan *types.CrossTransaction, maxQueuedTxs),
-		knownCTxs:                                mapset.NewSet(),
+		Peer:          p,
+		rw:            rw,
+		version:       version,
+		id:            fmt.Sprintf("%x", p.ID().Bytes()[:8]),
+		knownTxs:      mapset.NewSet(),
+		knownBlocks:   mapset.NewSet(),
+		queuedTxs:     make(chan []*types.Transaction, maxQueuedTxs),
+		queuedProps:   make(chan *propEvent, maxQueuedProps),
+		queuedAnns:    make(chan *types.Block, maxQueuedAnns),
+		term:          make(chan struct{}),
+		queuedCWss:    make(chan []*types.CrossTransactionWithSignatures, maxQueuedTxs),
+		knownCWss:     mapset.NewSet(),
+		queuedCtxSign: make(chan *types.CrossTransaction, maxQueuedTxs),
+		knownCTxs:     mapset.NewSet(),
 		//queuedRtxSign:                            make(chan *types.ReceptTransaction, maxQueuedTxs),
 		//knownRTxs:                                mapset.NewSet(),
 		internalCrossTransactionWithSignaturesCh: make(chan []*types.CrossTransactionWithSignatures, maxQueuedTxs),
@@ -158,25 +158,11 @@
 				p.Log().Trace("SendCrossTransaction", "err", err)
 				return
 			}
-<<<<<<< HEAD
-		case rtx := <-p.queuedRtxSign:
-			if err := p.SendReceptTransaction(rtx); err != nil {
-				return
-			}
-			p.Log().Trace("Broadcast rtxSign", "hash", rtx.Hash())
-=======
-		//case rtx := <-p.queuedRtxSign:
-		//	if err := p.SendReceptTransaction(rtx); err != nil {
-		//		return
-		//	}
-		//	p.Log().Trace("Broadcast rtxSign", "hash", rtx.Hash())
-		case ctxs := <-p.internalCrossTransactionWithSignaturesCh:
-			if err := p.SendInternalCrossTransactionWithSignatures(ctxs); err != nil {
-				log.Info("SendInternalCrossTransactionWithSignatures", "err", err)
-				return
-			}
-			p.Log().Trace("Broadcast InternalCrossTransactionWithSignatures", "count", len(ctxs))
->>>>>>> 5fb6c8af
+			//case rtx := <-p.queuedRtxSign:
+			//	if err := p.SendReceptTransaction(rtx); err != nil {
+			//		return
+			//	}
+			//	p.Log().Trace("Broadcast rtxSign", "hash", rtx.Hash())
 		}
 	}
 }
