package cross

import (
	"context"
	"crypto/ecdsa"
	"errors"
	"fmt"
	"math/big"

	"github.com/simplechain-org/go-simplechain/common"
	"github.com/simplechain-org/go-simplechain/common/hexutil"
	"github.com/simplechain-org/go-simplechain/core"
	"github.com/simplechain-org/go-simplechain/core/types"
	"github.com/simplechain-org/go-simplechain/crypto"
	"github.com/simplechain-org/go-simplechain/event"
	"github.com/simplechain-org/go-simplechain/log"
	"github.com/simplechain-org/go-simplechain/p2p"
	"github.com/simplechain-org/go-simplechain/rpctx"
)

const txChanSize = 4096

type errCode int

const (
	ErrMsgTooLarge = iota
	ErrDecode
	ErrInvalidMsgCode
)

type RoleHandler int

const (
	RoleMainHandler RoleHandler = iota
	RoleSubHandler
)

func errResp(code errCode, format string, v ...interface{}) error {
	return fmt.Errorf("%v - %v", code, fmt.Sprintf(format, v...))
}

type MsgHandler struct {
	roleHandler    RoleHandler
	role           common.ChainRole
	ctxStore       CtxStore
	rtxStore       rtxStore
	blockchain     *core.BlockChain
	pm             ProtocolManager
	crossMsgReader <-chan interface{}
	crossMsgWriter chan<- interface{}
<<<<<<< HEAD
	//statementDb    *StatementDb
	quitSync    chan struct{}
	knownRwssTx map[common.Hash]*TranParam
=======
	quitSync       chan struct{}
	knownRwssTx    map[common.Hash]*TranParam
>>>>>>> 53d42acf

	makerStartEventCh   chan core.NewCTxsEvent
	makerStartEventSub  event.Subscription
	makerSignedCh       chan core.NewCWsEvent
	makerSignedSub      event.Subscription
	takerEventCh        chan core.NewRTxsEvent
	takerEventSub       event.Subscription
	takerSignedCh       chan core.NewRWsEvent
	takerSignedSub      event.Subscription
	availableTakerCh    chan core.NewRWssEvent
	availableTakerSub   event.Subscription
	makerFinishEventCh  chan core.TransationFinishEvent
	makerFinishEventSub event.Subscription
<<<<<<< HEAD
	//transactionRemoveCh  chan core.TransationRemoveEvent
	//transactionRemoveSub event.Subscription
=======
>>>>>>> 53d42acf

	rtxsinLogCh         chan core.NewRTxsEvent //通过该通道删除ctx_pool中的记录，TODO 普通节点无该功能
	rtxsinLogSub        event.Subscription
	chain               simplechain
	gpo                 GasPriceOracle
	gasHelper           *GasHelper
	MainChainCtxAddress common.Address
	SubChainCtxAddress  common.Address
}

func NewMsgHandler(chain simplechain, roleHandler RoleHandler, role common.ChainRole, ctxpool CtxStore, rtxStore rtxStore,
	blockchain *core.BlockChain, crossMsgReader <-chan interface{},
	crossMsgWriter chan<- interface{}, mainAddr common.Address, subAddr common.Address) *MsgHandler {
	gasHelper := NewGasHelper(blockchain, chain)
	log.Info("NewMsgHandler", "role", role.String())
	return &MsgHandler{
		chain:               chain,
		roleHandler:         roleHandler,
		quitSync:            make(chan struct{}),
		role:                role,
		ctxStore:            ctxpool,
		rtxStore:            rtxStore,
		blockchain:          blockchain,
		crossMsgReader:      crossMsgReader,
		crossMsgWriter:      crossMsgWriter,
		gasHelper:           gasHelper,
		MainChainCtxAddress: mainAddr,
		SubChainCtxAddress:  subAddr,
		knownRwssTx:         make(map[common.Hash]*TranParam),
	}
}
func (this *MsgHandler) SetProtocolManager(pm ProtocolManager) {
	this.pm = pm
}

func (this *MsgHandler) Start() {
	this.makerStartEventCh = make(chan core.NewCTxsEvent, txChanSize)
	this.makerStartEventSub = this.blockchain.SubscribeNewCTxsEvent(this.makerStartEventCh)
	this.takerEventCh = make(chan core.NewRTxsEvent, txChanSize)
	this.takerEventSub = this.blockchain.SubscribeNewRTxsEvent(this.takerEventCh)
	this.makerSignedCh = make(chan core.NewCWsEvent, txChanSize)
	this.makerSignedSub = this.ctxStore.SubscribeCWssResultEvent(this.makerSignedCh)
	this.takerSignedCh = make(chan core.NewRWsEvent, txChanSize)
	this.takerSignedSub = this.rtxStore.SubscribeRWssResultEvent(this.takerSignedCh)
	this.availableTakerCh = make(chan core.NewRWssEvent, txChanSize)
	this.availableTakerSub = this.rtxStore.SubscribeNewRWssEvent(this.availableTakerCh)
	this.makerFinishEventCh = make(chan core.TransationFinishEvent, txChanSize)
	this.makerFinishEventSub = this.blockchain.SubscribeNewFinishsEvent(this.makerFinishEventCh)

	//单子已接
	this.rtxsinLogCh = make(chan core.NewRTxsEvent, txChanSize)
	this.rtxsinLogSub = this.blockchain.SubscribeNewRTxssEvent(this.rtxsinLogCh)

	go this.loop()

	go this.ReadCrossMessage()

}

func (this *MsgHandler) loop() {
	for {
		select {
		case ev := <-this.makerStartEventCh:
			//get cross transaction from the log
			if !this.pm.CanAcceptTxs() {
				break
			}
			if this.role.IsAnchor() {
				for _, tx := range ev.Txs {
					if err := this.ctxStore.AddLocal(tx); err != nil {
						log.Warn("Add local rtx", "err", err)
					}
				}
				this.pm.BroadcastCtx(ev.Txs)
			}
		case <-this.makerStartEventSub.Err():
			return
		case ev := <-this.makerSignedCh:
			this.pm.BroadcastInternalCrossTransactionWithSignature([]*types.CrossTransactionWithSignatures{ev.Txs}) //主网广播
			if this.role.IsAnchor() {
				this.WriteCrossMessage(ev.Txs) //发送到子网
			}
		case <-this.makerSignedSub.Err():
			return

		case ev := <-this.availableTakerCh:
<<<<<<< HEAD
			//if pengding,err := this.pm.Pending(); err == nil && len(pengding) ==0 {
			//	for _,v := range ev.Tws {
			//		if this.role.IsAnchor() && v.Data.DestinationId.Uint64() == this.pm.NetworkId() {
			//			gasUsed, _ := new(big.Int).SetString("300000000000000", 10) //todo gasUsed
			//				tx, err := this.GetTxForLockOut(v, gasUsed, this.pm.NetworkId())
			//				if err != nil {
			//					log.Info("availableTakerCh", "err", err,"network",this.pm.NetworkId(),"ctxId",v.ID().String())
			//					//this.rtxStore.RemoveLocals(v)
			//					continue
			//				}
			//				log.Info("send tx from rtx","tx",tx.Hash().String())
			//				this.pm.AddRemotes([]*types.Transaction{tx})
			//		}
			//	}
			//}
			if this.role.IsAnchor() {
				if len(ev.Tws) == 0 {
					for k, _ := range this.knownRwssTx { //清理缓存
=======
			if this.role.IsAnchor() {
				if len(ev.Tws) == 0 {
					for k := range this.knownRwssTx { //清理缓存
>>>>>>> 53d42acf
						delete(this.knownRwssTx, k)
					}
				}
				key, err := rpctx.StringToPrivateKey(rpctx.PrivateKey)
				if err != nil {
					log.Error("GetTxForLockOut", "err", err)
					break
				}
				address := crypto.PubkeyToAddress(key.PublicKey)
				if pending, err := this.pm.GetAnchorTxs(address); err == nil && len(pending) < 10 {
					gasUsed, _ := new(big.Int).SetString("80000000000000", 10) //todo gasUsed
					txs, err := this.GetTxForLockOut(ev.Tws, gasUsed)
					if err != nil {
						log.Info("availableTakerCh", "err", err)
						//记录延迟，不能删
						// this.rtxStore.RemoveLocals([]*types.ReceptTransactionWithSignatures{rws})
					}
					this.pm.AddRemotes(txs)
				}
			}
		case <-this.availableTakerSub.Err():
			return
<<<<<<< HEAD
		//case ev := <-this.availableMakerCh:
		//	if !this.pm.CanAcceptTxs() {
		//		break
		//	}
		//	this.pm.BroadcastCWss(ev.Txs)
		// Err() channel will be closed when unsubscribing.
		//case <-this.availableMakerSub.Err():
		//	return
=======
>>>>>>> 53d42acf
		case ev := <-this.takerEventCh:
			if !this.pm.CanAcceptTxs() {
				break
			}
			if this.role.IsAnchor() {
				for _, tx := range ev.Txs {
					if err := this.rtxStore.AddLocal(tx); err != nil {
						log.Warn("Add local rtx", "err", err)
					}
				}
				this.pm.BroadcastRtx(ev.Txs)
			}
		case <-this.takerEventSub.Err():
			return
		case ev := <-this.takerSignedCh:
			if this.role.IsAnchor() {
				this.WriteCrossMessage(ev.Tws)
			}
		case <-this.takerSignedSub.Err():
			return
		case ev := <-this.rtxsinLogCh:
<<<<<<< HEAD
			//for _, v := range ev.Txs {
			this.ctxStore.RemoveRemotes(ev.Txs) //删除本地待接单
			//}
=======
			this.ctxStore.RemoveRemotes(ev.Txs) //删除本地待接单
>>>>>>> 53d42acf
		case <-this.rtxsinLogSub.Err():
			return
		case ev := <-this.makerFinishEventCh:
<<<<<<< HEAD
			if err := this.RecordStatement(ev.Finish); err != nil {
				log.Info("RecordStatement", "err", err)
=======
			if err := this.clearStore(ev.Finish); err != nil {
				log.Info("clearStore", "err", err)
>>>>>>> 53d42acf
			}
		case <-this.makerFinishEventSub.Err():
			return

		}
	}
}

func (this *MsgHandler) Stop() {
	log.Info("Stopping Simplechain MsgHandler")
	this.makerStartEventSub.Unsubscribe()
	this.makerSignedSub.Unsubscribe()
	this.takerEventSub.Unsubscribe()
	this.takerSignedSub.Unsubscribe()
	this.rtxsinLogSub.Unsubscribe()
	this.availableTakerSub.Unsubscribe()
	close(this.quitSync)
	log.Info("Simplechain MsgHandler stopped")
}

func (this *MsgHandler) HandleMsg(msg p2p.Msg, p Peer) error {
	switch {
	case msg.Code == CtxSignMsg:
		if !this.pm.CanAcceptTxs() {
			break
		}
		var ctx *types.CrossTransaction
		if err := msg.Decode(&ctx); err != nil {
			return errResp(ErrDecode, "msg %v: %v", msg, err)
		}
		if err := this.ctxStore.ValidateCtx(ctx); err == nil {
			p.MarkReceptTransaction(ctx.SignHash())
			//todo
			this.pm.BroadcastCtx([]*types.CrossTransaction{ctx})
			if err := this.ctxStore.AddRemote(ctx); err != nil {
				log.Debug("Add remote ctx", "err", err)
			}
		}
	case msg.Code == CtxSignsMsg:
		if !this.pm.CanAcceptTxs() {
			break
		}
		var cwss []*types.CrossTransactionWithSignatures
		if err := msg.Decode(&cwss); err != nil {
			return errResp(ErrDecode, "msg %v: %v", msg, err)
		}

		this.ctxStore.AddCWss(cwss)
		this.pm.BroadcastCWss(cwss)
		for _, cws := range cwss {
			p.MarkCrossTransactionWithSignatures(cws.ID())
		}

	case msg.Code == RtxSignMsg:
		if !this.pm.CanAcceptTxs() {
			break
		}
		var rtx *types.ReceptTransaction
		if err := msg.Decode(&rtx); err != nil {
			return errResp(ErrDecode, "msg %v: %v", msg, err)
		}
		if err := this.rtxStore.ValidateRtx(rtx); err == nil {
			p.MarkReceptTransaction(rtx.SignHash())
			this.pm.BroadcastRtx([]*types.ReceptTransaction{rtx})
			if err := this.rtxStore.AddRemote(rtx); err != nil {
				//log.Warn("Add remote rtx", "err", err)
			}
		} else {
			//log.Warn("Add remote rtx", "err", err)
			break
		}

	case msg.Code == CtxSignsInternalMsg:
		//if !this.pm.CanAcceptTxs() {
		//	break
		//}
		var cwss []*types.CrossTransactionWithSignatures
		if err := msg.Decode(&cwss); err != nil {
			return errResp(ErrDecode, "msg %v: %v", msg, err)
		}
		//Receive and broadcast
		this.ctxStore.AddCWss(cwss)
		this.pm.BroadcastInternalCrossTransactionWithSignature(cwss)
		for _, cws := range cwss {
			p.MarkInternalCrossTransactionWithSignatures(cws.ID())
		}
	//case msg.Code == GetCtxSignsMsg:
	//	var Query GetCtxSignsData
	//
	//	if err := msg.Decode(&Query); err != nil {
	//		return errResp(ErrDecode, "%v: %v", msg, err)
	//	}
	//	cwss := this.ctxStore.List(Query.Amount, Query.GetAll)
	//	p.SendCrossTransactionWithSignatures(cwss)

	default:
		return errResp(ErrInvalidMsgCode, "%v", msg.Code)
	}
	return nil
}

func (this *MsgHandler) ReadCrossMessage() {
	for {
		select {
		case v := <-this.crossMsgReader:
			//log.Info("ReadCrossMessage")
			cws, ok := v.(*types.CrossTransactionWithSignatures)
			//if ok {
			//	log.Info("ReadCrossMessage", "networkID", this.pm.NetworkId(), "destId", cws.Data.DestinationId.Uint64())
			//}
			if ok && cws.Data.DestinationId.Uint64() == this.pm.NetworkId() {
				this.ctxStore.AddCWss([]*types.CrossTransactionWithSignatures{cws})
				this.pm.BroadcastCWss([]*types.CrossTransactionWithSignatures{cws})
				break
			}
			rws, ok := v.(*types.ReceptTransactionWithSignatures)
			//if ok {
			//	log.Info("ReadCrossMessage", "networkID", this.pm.NetworkId(), "destId", rws.Data.DestinationId.Uint64())
			//}
			if ok && rws.Data.DestinationId.Uint64() == this.pm.NetworkId() {
				if v := this.rtxStore.ReadFromLocals(rws.Data.CTxId); v == nil {
					errs := this.rtxStore.AddLocals(rws)
					for _, err := range errs {
						if err != nil {
							log.Error("MsgHandler signed rtx save error")
							break
						}
					}
				}
				//log.Info("send tx for rtx")
				//gasUsed, _ := new(big.Int).SetString("300000000000000", 10) //todo gasUsed
				//tx, err := this.GetTxForLockOut(rws, gasUsed, this.pm.NetworkId())
				//if err != nil {
				//	log.Info("ReadCrossMessage", "err", err)
				//	break
				//}
				//
				////锚定节点本地存储
				//this.pm.AddRemotes([]*types.Transaction{tx})
				break
			}
		case <-this.quitSync:
			return
		}
	}
}

func (this *MsgHandler) GetTxForLockOut(rwss []*types.ReceptTransactionWithSignatures, gasUsed *big.Int) ([]*types.Transaction, error) {

	// nonce
	key, err := rpctx.StringToPrivateKey(rpctx.PrivateKey)
	if err != nil {
		log.Error("GetTxForLockOut", "err", err)
		return nil, err
	}
	address := crypto.PubkeyToAddress(key.PublicKey)
	//TODO stateDB一致性
	nonce := this.pm.GetNonce(address)

	var txs []*types.Transaction
	var errorRws []*types.ReceptTransactionWithSignatures
	var count, send, exec, errTx1, errTx2 uint64
<<<<<<< HEAD
	//var begin bool
	var tokenAddress common.Address
	tokenAddress = this.GetContractAddress()
	//switch networkId {
	//case 1:
	//	tokenAddress = params.CrossDemoAddress
	//case 1024:
	//	tokenAddress = params.SubChainCtxAddress
	//}
=======
	tokenAddress := this.GetContractAddress()
>>>>>>> 53d42acf

	for _, rws := range rwss {
		//TODO EstimateGas不仅测试GasLimit，同时能判断该交易是否执行成功
		var tx *types.Transaction
		var param *TranParam
		if _, ok := this.knownRwssTx[rws.ID()]; !ok {
			param, err = this.CreateTransaction(key, address, rws, gasUsed)
			if err != nil {
				//log.Error("CreateTransaction1", "err", err)
				errorRws = append(errorRws, rws)
				errTx1++
				continue
			}
			this.knownRwssTx[rws.ID()] = param
		} else { //TODO delete
			param = this.knownRwssTx[rws.ID()]
			if ok, _ := this.CheckTransaction(key, address, tokenAddress, rws, gasUsed, nonce+count, param.gasLimit, param.gasPrice, param.data); !ok {
				errorRws = append(errorRws, rws)
				exec++
				//log.Info("Check","err",err,"ok",ok,"ctxID",rws.ID().String())
				continue
			} else {
				send++
			}
		}

		tx, err = NewSignedTransaction(nonce+count, tokenAddress, param.gasLimit, param.gasPrice, param.data, this.pm.NetworkId(), key)
		if err != nil {
			return nil, err
		}

		txs = append(txs, tx)
		count++
		if len(txs) >= 200 {
			break
		}
		if count >= 1024 { //TODO
			break
		}
	}
	log.Info("GetTxForLockOut", "errorRws", len(errorRws), "exec", exec, "errtx1", errTx1, "errtx2", errTx2, "tx", len(txs), "sent", send, "role", this.role.String())
	return txs, nil
}

func (this *MsgHandler) WriteCrossMessage(v interface{}) {
	select {
	case this.crossMsgWriter <- v:
	case <-this.quitSync:
		return
	}
}

func (this *MsgHandler) clearStore(finishes []*types.FinishInfo) error {
	if err := this.ctxStore.RemoveLocals(finishes); err != nil {
		return errors.New("rm ctx error")
	}
	if err := this.rtxStore.RemoveLocals(finishes); err != nil {
		return errors.New("rm rtx error")
	}
	return nil
}

func (this *MsgHandler) GetContractAddress() common.Address {
	var tokenAddress common.Address
	switch this.roleHandler {
	case RoleMainHandler:
		tokenAddress = this.MainChainCtxAddress
	case RoleSubHandler:
		tokenAddress = this.SubChainCtxAddress
	}
	return tokenAddress
}
func (this *MsgHandler) SetGasPriceOracle(gpo GasPriceOracle) {
	this.gpo = gpo
}
func (this *MsgHandler) CreateTransaction(key *ecdsa.PrivateKey, address common.Address, rws *types.ReceptTransactionWithSignatures, gasUsed *big.Int) (*TranParam, error) {
<<<<<<< HEAD
	var tokenAddress common.Address
	tokenAddress = this.GetContractAddress()
=======
	tokenAddress := this.GetContractAddress()
>>>>>>> 53d42acf
	gasPrice, err := this.gpo.SuggestPrice(context.Background())

	if err != nil {
		return nil, err
	}
	data, err := rws.ConstructData(gasUsed)
	if err != nil {
		log.Info("ConstructData", "err", err)
		return nil, err
	}

	//log.Info("data","data",data,"rws",rws,"chainid",rws.ChainId().String())
	callArgs := CallArgs{
		From:     address,
		To:       &tokenAddress,
		Data:     data,
		GasPrice: hexutil.Big(*gasPrice),
	}

	gasLimit, err := this.gasHelper.EstimateGas(context.Background(), callArgs)
	if err != nil {
		return nil, err
	}

	//gasPrice.Add(gasPrice,big.NewInt(1000000000))

	return &TranParam{gasLimit: gasLimit, gasPrice: gasPrice, data: data}, nil
}

func (this *MsgHandler) CheckTransaction(key *ecdsa.PrivateKey, address, tokenAddress common.Address, rws *types.ReceptTransactionWithSignatures, gasUsed *big.Int, nonce, gasLimit uint64, gasPrice *big.Int, data []byte) (bool, error) {
	callArgs := CallArgs{
		From:     address,
		To:       &tokenAddress,
		Data:     data,
		GasPrice: hexutil.Big(*gasPrice),
		Gas:      hexutil.Uint64(gasLimit),
	}
	return this.gasHelper.CheckExec(context.Background(), callArgs)
}

func (this *MsgHandler) GetCtxstore() CtxStore {
	return this.ctxStore
}

type TranParam struct {
	gasLimit uint64
	gasPrice *big.Int
	data     []byte
}

type GetCtxSignsData struct {
	Amount int  // Maximum number of headers to retrieve
	GetAll bool // Query all
}<|MERGE_RESOLUTION|>--- conflicted
+++ resolved
@@ -48,15 +48,8 @@
 	pm             ProtocolManager
 	crossMsgReader <-chan interface{}
 	crossMsgWriter chan<- interface{}
-<<<<<<< HEAD
-	//statementDb    *StatementDb
-	quitSync    chan struct{}
-	knownRwssTx map[common.Hash]*TranParam
-=======
 	quitSync       chan struct{}
 	knownRwssTx    map[common.Hash]*TranParam
->>>>>>> 53d42acf
-
 	makerStartEventCh   chan core.NewCTxsEvent
 	makerStartEventSub  event.Subscription
 	makerSignedCh       chan core.NewCWsEvent
@@ -69,11 +62,6 @@
 	availableTakerSub   event.Subscription
 	makerFinishEventCh  chan core.TransationFinishEvent
 	makerFinishEventSub event.Subscription
-<<<<<<< HEAD
-	//transactionRemoveCh  chan core.TransationRemoveEvent
-	//transactionRemoveSub event.Subscription
-=======
->>>>>>> 53d42acf
 
 	rtxsinLogCh         chan core.NewRTxsEvent //通过该通道删除ctx_pool中的记录，TODO 普通节点无该功能
 	rtxsinLogSub        event.Subscription
@@ -160,30 +148,9 @@
 			return
 
 		case ev := <-this.availableTakerCh:
-<<<<<<< HEAD
-			//if pengding,err := this.pm.Pending(); err == nil && len(pengding) ==0 {
-			//	for _,v := range ev.Tws {
-			//		if this.role.IsAnchor() && v.Data.DestinationId.Uint64() == this.pm.NetworkId() {
-			//			gasUsed, _ := new(big.Int).SetString("300000000000000", 10) //todo gasUsed
-			//				tx, err := this.GetTxForLockOut(v, gasUsed, this.pm.NetworkId())
-			//				if err != nil {
-			//					log.Info("availableTakerCh", "err", err,"network",this.pm.NetworkId(),"ctxId",v.ID().String())
-			//					//this.rtxStore.RemoveLocals(v)
-			//					continue
-			//				}
-			//				log.Info("send tx from rtx","tx",tx.Hash().String())
-			//				this.pm.AddRemotes([]*types.Transaction{tx})
-			//		}
-			//	}
-			//}
-			if this.role.IsAnchor() {
-				if len(ev.Tws) == 0 {
-					for k, _ := range this.knownRwssTx { //清理缓存
-=======
 			if this.role.IsAnchor() {
 				if len(ev.Tws) == 0 {
 					for k := range this.knownRwssTx { //清理缓存
->>>>>>> 53d42acf
 						delete(this.knownRwssTx, k)
 					}
 				}
@@ -206,17 +173,6 @@
 			}
 		case <-this.availableTakerSub.Err():
 			return
-<<<<<<< HEAD
-		//case ev := <-this.availableMakerCh:
-		//	if !this.pm.CanAcceptTxs() {
-		//		break
-		//	}
-		//	this.pm.BroadcastCWss(ev.Txs)
-		// Err() channel will be closed when unsubscribing.
-		//case <-this.availableMakerSub.Err():
-		//	return
-=======
->>>>>>> 53d42acf
 		case ev := <-this.takerEventCh:
 			if !this.pm.CanAcceptTxs() {
 				break
@@ -238,23 +194,12 @@
 		case <-this.takerSignedSub.Err():
 			return
 		case ev := <-this.rtxsinLogCh:
-<<<<<<< HEAD
-			//for _, v := range ev.Txs {
 			this.ctxStore.RemoveRemotes(ev.Txs) //删除本地待接单
-			//}
-=======
-			this.ctxStore.RemoveRemotes(ev.Txs) //删除本地待接单
->>>>>>> 53d42acf
 		case <-this.rtxsinLogSub.Err():
 			return
 		case ev := <-this.makerFinishEventCh:
-<<<<<<< HEAD
-			if err := this.RecordStatement(ev.Finish); err != nil {
-				log.Info("RecordStatement", "err", err)
-=======
 			if err := this.clearStore(ev.Finish); err != nil {
 				log.Info("clearStore", "err", err)
->>>>>>> 53d42acf
 			}
 		case <-this.makerFinishEventSub.Err():
 			return
@@ -417,19 +362,8 @@
 	var txs []*types.Transaction
 	var errorRws []*types.ReceptTransactionWithSignatures
 	var count, send, exec, errTx1, errTx2 uint64
-<<<<<<< HEAD
-	//var begin bool
-	var tokenAddress common.Address
-	tokenAddress = this.GetContractAddress()
-	//switch networkId {
-	//case 1:
-	//	tokenAddress = params.CrossDemoAddress
-	//case 1024:
-	//	tokenAddress = params.SubChainCtxAddress
-	//}
-=======
 	tokenAddress := this.GetContractAddress()
->>>>>>> 53d42acf
+
 
 	for _, rws := range rwss {
 		//TODO EstimateGas不仅测试GasLimit，同时能判断该交易是否执行成功
@@ -506,12 +440,7 @@
 	this.gpo = gpo
 }
 func (this *MsgHandler) CreateTransaction(key *ecdsa.PrivateKey, address common.Address, rws *types.ReceptTransactionWithSignatures, gasUsed *big.Int) (*TranParam, error) {
-<<<<<<< HEAD
-	var tokenAddress common.Address
-	tokenAddress = this.GetContractAddress()
-=======
 	tokenAddress := this.GetContractAddress()
->>>>>>> 53d42acf
 	gasPrice, err := this.gpo.SuggestPrice(context.Background())
 
 	if err != nil {
