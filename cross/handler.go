package cross

import (
	"context"
	"errors"
	"fmt"
	"math/big"

	"github.com/simplechain-org/go-simplechain/common"
	"github.com/simplechain-org/go-simplechain/common/hexutil"
	"github.com/simplechain-org/go-simplechain/core"
	"github.com/simplechain-org/go-simplechain/core/types"
	"github.com/simplechain-org/go-simplechain/event"
	"github.com/simplechain-org/go-simplechain/log"
	"github.com/simplechain-org/go-simplechain/p2p"
)

const txChanSize = 4096

type errCode int

const (
	ErrMsgTooLarge = iota
	ErrDecode
	ErrInvalidMsgCode
)

type RoleHandler int

const (
	RoleMainHandler RoleHandler = iota
	RoleSubHandler
)

func errResp(code errCode, format string, v ...interface{}) error {
	return fmt.Errorf("%v - %v", code, fmt.Sprintf(format, v...))
}

type TranParam struct {
	gasLimit uint64
	gasPrice *big.Int
	data     []byte
}

type GetCtxSignsData struct {
	Amount int  // Maximum number of headers to retrieve
	GetAll bool // Query all
}

type MsgHandler struct {
	roleHandler         RoleHandler
	role                common.ChainRole
	ctxStore            CtxStore
	rtxStore            rtxStore
	blockchain          *core.BlockChain
	pm                  ProtocolManager
	crossMsgReader      <-chan interface{}
	crossMsgWriter      chan<- interface{}
	quitSync            chan struct{}
	knownRwssTx         map[common.Hash]*TranParam
	makerStartEventCh   chan core.NewCTxsEvent
	makerStartEventSub  event.Subscription
	makerSignedCh       chan core.NewCWsEvent
	makerSignedSub      event.Subscription
	takerEventCh        chan core.NewRTxsEvent
	takerEventSub       event.Subscription
	takerSignedCh       chan core.NewRWsEvent
	takerSignedSub      event.Subscription
	availableTakerCh    chan core.NewRWssEvent
	availableTakerSub   event.Subscription
	makerFinishEventCh  chan core.TransationFinishEvent
	makerFinishEventSub event.Subscription

	takerStampCh  chan core.NewTakerStampEvent
	takerStampSub event.Subscription

	chain               simplechain
	gpo                 GasPriceOracle
	gasHelper           *GasHelper
	MainChainCtxAddress common.Address
	SubChainCtxAddress  common.Address
	anchorSigner        common.Address
	signHash            types.SignHash
}

func NewMsgHandler(chain simplechain, roleHandler RoleHandler, role common.ChainRole, ctxpool CtxStore, rtxStore rtxStore,
	blockchain *core.BlockChain, crossMsgReader <-chan interface{},
	crossMsgWriter chan<- interface{}, mainAddr common.Address, subAddr common.Address,
	signHash types.SignHash, anchorSigner common.Address) *MsgHandler {

	gasHelper := NewGasHelper(blockchain, chain)
	return &MsgHandler{
		chain:               chain,
		roleHandler:         roleHandler,
		role:                role,
		quitSync:            make(chan struct{}),
		ctxStore:            ctxpool,
		rtxStore:            rtxStore,
		blockchain:          blockchain,
		crossMsgReader:      crossMsgReader,
		crossMsgWriter:      crossMsgWriter,
		gasHelper:           gasHelper,
		MainChainCtxAddress: mainAddr,
		SubChainCtxAddress:  subAddr,
		knownRwssTx:         make(map[common.Hash]*TranParam),
		signHash:            signHash,
		anchorSigner:        anchorSigner,
	}
}
func (this *MsgHandler) SetProtocolManager(pm ProtocolManager) {
	this.pm = pm
}

func (this *MsgHandler) Start() {
	this.makerStartEventCh = make(chan core.NewCTxsEvent, txChanSize)
	this.makerStartEventSub = this.blockchain.SubscribeNewCTxsEvent(this.makerStartEventCh)
	this.takerEventCh = make(chan core.NewRTxsEvent, txChanSize)
	this.takerEventSub = this.blockchain.SubscribeNewRTxsEvent(this.takerEventCh)
	this.makerSignedCh = make(chan core.NewCWsEvent, txChanSize)
	this.makerSignedSub = this.ctxStore.SubscribeCWssResultEvent(this.makerSignedCh)
	this.takerSignedCh = make(chan core.NewRWsEvent, txChanSize)
	this.takerSignedSub = this.rtxStore.SubscribeRWssResultEvent(this.takerSignedCh)
	this.availableTakerCh = make(chan core.NewRWssEvent, txChanSize)
	this.availableTakerSub = this.rtxStore.SubscribeNewRWssEvent(this.availableTakerCh)
	this.makerFinishEventCh = make(chan core.TransationFinishEvent, txChanSize)
	this.makerFinishEventSub = this.blockchain.SubscribeNewFinishsEvent(this.makerFinishEventCh)

	//标记已接单
	this.takerStampCh = make(chan core.NewTakerStampEvent, txChanSize)
	this.takerStampSub = this.blockchain.SubscribeNewStampEvent(this.takerStampCh)

	go this.loop()
	go this.ReadCrossMessage()
}

func (this *MsgHandler) loop() {
	for {
		select {
		case ev := <-this.makerStartEventCh:
			//get cross transaction from the log
			if !this.pm.CanAcceptTxs() {
				break
			}
			if this.role.IsAnchor() {
				for _, tx := range ev.Txs {
					if err := this.ctxStore.AddLocal(tx); err != nil {
						log.Warn("Add local rtx", "err", err)
					}
				}
				this.pm.BroadcastCtx(ev.Txs)
			}
		case <-this.makerStartEventSub.Err():
			return

		case ev := <-this.makerSignedCh:
			this.pm.BroadcastInternalCrossTransactionWithSignature([]*types.CrossTransactionWithSignatures{ev.Txs}) //主网广播
			if this.role.IsAnchor() {
				this.WriteCrossMessage(ev.Txs)
			}
		case <-this.makerSignedSub.Err():
			return

		case ev := <-this.availableTakerCh:
			if this.role.IsAnchor() {
				if len(ev.Tws) == 0 {
					for k := range this.knownRwssTx {
						delete(this.knownRwssTx, k)
					}
					break
				}
				if pending, err := this.pm.GetAnchorTxs(this.anchorSigner); err == nil && len(pending) < 10 {
					//gasUsed, _ := new(big.Int).SetString("80000000000000", 10) //todo gasUsed
					txs, err := this.GetTxForLockOut(ev.Tws)
					if err != nil {
						log.Error("GetTxForLockOut", "err", err)
					}
					if len(txs) > 0 {
						this.pm.AddRemotes(txs)
					}
				}
			}
		case <-this.availableTakerSub.Err():
			return

		case ev := <-this.takerEventCh:
			if !this.pm.CanAcceptTxs() {
				break
			}
			if this.role.IsAnchor() {
				for _, tx := range ev.Txs {
					if err := this.rtxStore.AddLocal(tx); err != nil {
						log.Warn("Add local rtx", "err", err)
					}
				}
				this.pm.BroadcastRtx(ev.Txs)
			}
			this.ctxStore.RemoveRemotes(ev.Txs)
		case <-this.takerEventSub.Err():
			return

		case ev := <-this.takerSignedCh:
			if this.role.IsAnchor() {
				this.WriteCrossMessage(ev.Tws)
			}
		case <-this.takerSignedSub.Err():
			return

		case ev := <-this.takerStampCh:
			this.ctxStore.StampStatus(ev.Txs)
		case <-this.takerStampSub.Err():
			return

		case ev := <-this.makerFinishEventCh:
			if err := this.clearStore(ev.Finish); err != nil {
				log.Info("clearStore", "err", err)
			}
		case <-this.makerFinishEventSub.Err():
			return

		}
	}
}

func (this *MsgHandler) Stop() {
	log.Info("Stopping Simplechain MsgHandler")
	this.makerStartEventSub.Unsubscribe()
	this.makerSignedSub.Unsubscribe()
	this.takerEventSub.Unsubscribe()
	this.takerSignedSub.Unsubscribe()
	this.takerStampSub.Unsubscribe()
	this.availableTakerSub.Unsubscribe()
	this.makerFinishEventSub.Unsubscribe()
	close(this.quitSync)

	log.Info("Simplechain MsgHandler stopped")
}

func (this *MsgHandler) HandleMsg(msg p2p.Msg, p Peer) error {
	switch {
	case msg.Code == CtxSignMsg:
		if !this.pm.CanAcceptTxs() {
			break
		}
		var ctx *types.CrossTransaction
		if err := msg.Decode(&ctx); err != nil {
			return errResp(ErrDecode, "msg %v: %v", msg, err)
		}
		if err := this.ctxStore.ValidateCtx(ctx); err == nil {
			p.MarkCrossTransaction(ctx.SignHash())
			this.pm.BroadcastCtx([]*types.CrossTransaction{ctx})
			if err := this.ctxStore.AddRemote(ctx); err != nil {
				log.Error("Add remote ctx", "err", err)
			}
		}
	case msg.Code == CtxSignsMsg:
		if !this.pm.CanAcceptTxs() {
			break
		}
		var cwss []*types.CrossTransactionWithSignatures
		var verifyCwss []*types.CrossTransactionWithSignatures
		if err := msg.Decode(&cwss); err != nil {
			return errResp(ErrDecode, "msg %v: %v", msg, err)
		}

		for _, cws := range cwss {
			if this.ctxStore.VerifyRemoteCwsSigner(cws) == nil {
				p.MarkCrossTransactionWithSignatures(cws.ID())
				verifyCwss = append(verifyCwss, cws)
			}
		}

		this.ctxStore.AddCWss(verifyCwss)
		this.pm.BroadcastCWss(verifyCwss)

	case msg.Code == RtxSignMsg:
		if !this.pm.CanAcceptTxs() {
			break
		}
		var rtx *types.ReceptTransaction
		if err := msg.Decode(&rtx); err != nil {
			return errResp(ErrDecode, "msg %v: %v", msg, err)
		}
		if err := this.rtxStore.ValidateRtx(rtx); err == nil {
			p.MarkReceptTransaction(rtx.SignHash())
			this.pm.BroadcastRtx([]*types.ReceptTransaction{rtx})
			if err := this.rtxStore.AddRemote(rtx); err != nil {
				//log.Warn("Add remote rtx", "err", err)
			}
		} else {
			//log.Warn("Add remote rtx", "err", err)
			break
		}

	case msg.Code == CtxSignsInternalMsg:
		if !this.pm.CanAcceptTxs() {
			break
		}
		var cwss []*types.CrossTransactionWithSignatures
		var verifyCwss []*types.CrossTransactionWithSignatures
		if err := msg.Decode(&cwss); err != nil {
			return errResp(ErrDecode, "msg %v: %v", msg, err)
		}
		//Receive and broadcast
		for _, cws := range cwss {
			if this.ctxStore.VerifyLocalCwsSigner(cws) == nil {
				p.MarkInternalCrossTransactionWithSignatures(cws.ID())
				verifyCwss = append(verifyCwss, cws)
			}
		}
		this.ctxStore.AddCWss(verifyCwss)
		this.pm.BroadcastInternalCrossTransactionWithSignature(verifyCwss)

	default:
		return errResp(ErrInvalidMsgCode, "%v", msg.Code)
	}
	return nil
}

func (this *MsgHandler) ReadCrossMessage() {
	for {
		select {
		case v := <-this.crossMsgReader:
			cws, ok := v.(*types.CrossTransactionWithSignatures)
			if ok && cws.Data.DestinationId.Uint64() == this.pm.NetworkId() {
				this.ctxStore.AddCWss([]*types.CrossTransactionWithSignatures{cws})
				this.pm.BroadcastCWss([]*types.CrossTransactionWithSignatures{cws})
				break
			}

			rws, ok := v.(*types.ReceptTransactionWithSignatures)
			if ok && rws.Data.DestinationId.Uint64() == this.pm.NetworkId() {
				if v := this.rtxStore.ReadFromLocals(rws.Data.CTxId); v == nil {
					errs := this.rtxStore.AddLocals(rws)
					for _, err := range errs {
						if err != nil {
							log.Error("MsgHandler signed rtx save error")
							break
						}
					}
				}
			}
		case <-this.quitSync:
			return
		}
	}
}

func (this *MsgHandler) GetTxForLockOut(rwss []*types.ReceptTransactionWithSignatures) ([]*types.Transaction, error) {
	nonce := this.pm.GetNonce(this.anchorSigner)

	var txs []*types.Transaction
	var errorRws []*types.ReceptTransactionWithSignatures
	var count, send, exec, errTx1, errTx2 uint64
	tokenAddress := this.GetContractAddress()

	var tx *types.Transaction
	var param *TranParam
	var err error

	for _, rws := range rwss {
		//TODO EstimateGas不仅测试GasLimit，同时能判断该交易是否执行成功
		if _, ok := this.knownRwssTx[rws.ID()]; !ok {
			param, err = this.CreateTransaction(this.anchorSigner, rws)
			if err != nil {
				errorRws = append(errorRws, rws)
				errTx1++
				continue
			}
			this.knownRwssTx[rws.ID()] = param
		} else { //TODO delete
			param = this.knownRwssTx[rws.ID()]
			if ok, _ := this.CheckTransaction(this.anchorSigner, tokenAddress, rws, nonce+count, param.gasLimit, param.gasPrice, param.data); !ok {
				errorRws = append(errorRws, rws)
				exec++
				continue
			} else {
				send++
			}
		}

		tx, err = NewSignedTransaction(nonce+count, tokenAddress, param.gasLimit, param.gasPrice, param.data, this.pm.NetworkId(), this.signHash)
		if err != nil {
			return nil, err
		}
		txs = append(txs, tx)
		count++
		if len(txs) >= 200 {
			break
		}
		if count >= 1024 { //TODO
			break
		}
	}

	log.Info("GetTxForLockOut", "errorRws", len(errorRws), "exec", exec, "errtx1", errTx1, "errtx2", errTx2, "tx", len(txs), "sent", send, "role", this.role.String())
	return txs, nil
}

func (this *MsgHandler) WriteCrossMessage(v interface{}) {
	select {
	case this.crossMsgWriter <- v:
	case <-this.quitSync:
		return
	}
}

func (this *MsgHandler) clearStore(finishes []*types.FinishInfo) error {
	for _, finish := range finishes {
		log.Info("cross transaction finish", "txId", finish.TxId.String())
	}
	if err := this.ctxStore.RemoveLocals(finishes); err != nil {
		return errors.New("rm ctx error")
	}
	if err := this.rtxStore.RemoveLocals(finishes); err != nil {
		return errors.New("rm rtx error")
	}
	return nil
}

func (this *MsgHandler) GetContractAddress() common.Address {
	var tokenAddress common.Address
	switch this.roleHandler {
	case RoleMainHandler:
		tokenAddress = this.MainChainCtxAddress
	case RoleSubHandler:
		tokenAddress = this.SubChainCtxAddress
	}
	return tokenAddress
}
func (this *MsgHandler) SetGasPriceOracle(gpo GasPriceOracle) {
	this.gpo = gpo
}
func (this *MsgHandler) CreateTransaction(address common.Address, rws *types.ReceptTransactionWithSignatures) (*TranParam, error) {
	tokenAddress := this.GetContractAddress()
	gasPrice, err := this.gpo.SuggestPrice(context.Background())
	if err != nil {
		return nil, err
	}
	data, err := rws.ConstructData()
	if err != nil {
		log.Error("ConstructData", "err", err)
		return nil, err
	}

	gasLimit, err := this.gasHelper.EstimateGas(context.Background(), CallArgs{
		From:     address,
		To:       &tokenAddress,
		Data:     data,
		GasPrice: hexutil.Big(*gasPrice),
	})
	if err != nil {
		return nil, err
	}

	return &TranParam{gasLimit: gasLimit, gasPrice: gasPrice, data: data}, nil
}

<<<<<<< HEAD
func (this *MsgHandler) CheckTransaction(address, tokenAddress common.Address, rws *types.ReceptTransactionWithSignatures, nonce, gasLimit uint64, gasPrice *big.Int, data []byte) (bool, error) {
	callArgs := CallArgs{
=======
func (this *MsgHandler) CheckTransaction(address, tokenAddress common.Address, rws *types.ReceptTransactionWithSignatures, gasUsed *big.Int, nonce, gasLimit uint64, gasPrice *big.Int, data []byte) (bool, error) {
	return this.gasHelper.CheckExec(context.Background(), CallArgs{
>>>>>>> f0d024a6
		From:     address,
		To:       &tokenAddress,
		Data:     data,
		GasPrice: hexutil.Big(*gasPrice),
		Gas:      hexutil.Uint64(gasLimit),
	})
}

func (this *MsgHandler) GetCtxstore() CtxStore {
	return this.ctxStore
}<|MERGE_RESOLUTION|>--- conflicted
+++ resolved
@@ -455,13 +455,8 @@
 	return &TranParam{gasLimit: gasLimit, gasPrice: gasPrice, data: data}, nil
 }
 
-<<<<<<< HEAD
 func (this *MsgHandler) CheckTransaction(address, tokenAddress common.Address, rws *types.ReceptTransactionWithSignatures, nonce, gasLimit uint64, gasPrice *big.Int, data []byte) (bool, error) {
-	callArgs := CallArgs{
-=======
-func (this *MsgHandler) CheckTransaction(address, tokenAddress common.Address, rws *types.ReceptTransactionWithSignatures, gasUsed *big.Int, nonce, gasLimit uint64, gasPrice *big.Int, data []byte) (bool, error) {
 	return this.gasHelper.CheckExec(context.Background(), CallArgs{
->>>>>>> f0d024a6
 		From:     address,
 		To:       &tokenAddress,
 		Data:     data,
