package cross

import (
	"context"
<<<<<<< HEAD
	"fmt"
=======
	"errors"
>>>>>>> 0bd38bc2
	"math/big"
	"time"

	"github.com/simplechain-org/go-simplechain/common"
	"github.com/simplechain-org/go-simplechain/core"
	"github.com/simplechain-org/go-simplechain/core/types"
	"github.com/simplechain-org/go-simplechain/event"
	"github.com/simplechain-org/go-simplechain/log"
	"github.com/simplechain-org/go-simplechain/params"
)

const (
	txChanSize     = 4096
	rmLogsChanSize = 10
)

type RoleHandler int

const (
	RoleMainHandler RoleHandler = iota
	RoleSubHandler
)

type TranParam struct {
	gasLimit uint64
	gasPrice *big.Int
	data     []byte
}

type Handler struct {
	roleHandler RoleHandler
	role        common.ChainRole
	ctxStore    CtxStore
	blockChain  *core.BlockChain
	pm          ProtocolManager

	quitSync       chan struct{}
	crossMsgReader <-chan interface{} // Channel to read  cross-chain message
	crossMsgWriter chan<- interface{} // Channel to write cross-chain message

	confirmedMakerCh  chan core.ConfirmedMakerEvent // Channel to receive one-signed makerTx from ctxStore
	confirmedMakerSub event.Subscription
	signedCtxCh       chan core.SignedCtxEvent // Channel to receive signed-completely makerTx from ctxStore
	signedCtxSub      event.Subscription

	newTakerCh        chan core.NewTakerEvent // Channel to receive taker tx
	newTakerSub       event.Subscription
	confirmedTakerCh  chan core.ConfirmedTakerEvent // Channel to receive one-signed takerTx from rtxStore
	confirmedTakerSub event.Subscription

	makerFinishEventCh  chan core.ConfirmedFinishEvent // Channel to receive confirmed makerFinish event
	makerFinishEventSub event.Subscription

	rmLogsCh  chan core.RemovedLogsEvent // Channel to receive removed log event
	rmLogsSub event.Subscription         // Subscription for removed log event

	updateAnchorCh  chan core.AnchorEvent
	updateAnchorSub event.Subscription

	chain               simplechain
	gpo                 GasPriceOracle
	gasHelper           *GasHelper
	MainChainCtxAddress common.Address
	SubChainCtxAddress  common.Address
	anchorSigner        common.Address
	signHash            types.SignHash
}

func NewCrossHandler(chain simplechain, roleHandler RoleHandler, role common.ChainRole, ctxPool CtxStore,
	blockChain *core.BlockChain, crossMsgReader <-chan interface{},
	crossMsgWriter chan<- interface{}, mainAddr common.Address, subAddr common.Address,
	signHash types.SignHash, anchorSigner common.Address) *Handler {

	gasHelper := NewGasHelper(blockChain, chain)
	return &Handler{
		chain:               chain,
		roleHandler:         roleHandler,
		role:                role,
		quitSync:            make(chan struct{}),
		ctxStore:            ctxPool,
		blockChain:          blockChain,
		crossMsgReader:      crossMsgReader,
		crossMsgWriter:      crossMsgWriter,
		gasHelper:           gasHelper,
		MainChainCtxAddress: mainAddr,
		SubChainCtxAddress:  subAddr,
		signHash:            signHash,
		anchorSigner:        anchorSigner,
	}
}

func (h *Handler) SetProtocolManager(pm ProtocolManager) {
	h.pm = pm
}

<<<<<<< HEAD
func (this *MsgHandler) RegisterCrossChain(chainID *big.Int) {
	this.writeCrossMessage(core.NewCrossChainEvent{ChainID: chainID})
}

func (this *MsgHandler) Start() {
	this.confirmedMakerCh = make(chan core.ConfirmedMakerEvent, txChanSize)
	this.confirmedMakerSub = this.blockChain.SubscribeConfirmedMakerEvent(this.confirmedMakerCh)
	this.confirmedTakerCh = make(chan core.ConfirmedTakerEvent, txChanSize)
	this.confirmedTakerSub = this.blockChain.SubscribeConfirmedTakerEvent(this.confirmedTakerCh)
=======
func (h *Handler) Start() {
	h.confirmedMakerCh = make(chan core.ConfirmedMakerEvent, txChanSize)
	h.confirmedMakerSub = h.blockChain.SubscribeConfirmedMakerEvent(h.confirmedMakerCh)
	h.confirmedTakerCh = make(chan core.ConfirmedTakerEvent, txChanSize)
	h.confirmedTakerSub = h.blockChain.SubscribeConfirmedTakerEvent(h.confirmedTakerCh)
>>>>>>> 0bd38bc2

	h.signedCtxCh = make(chan core.SignedCtxEvent, txChanSize)
	h.signedCtxSub = h.ctxStore.SubscribeSignedCtxEvent(h.signedCtxCh)

	h.makerFinishEventCh = make(chan core.ConfirmedFinishEvent, txChanSize)
	h.makerFinishEventSub = h.blockChain.SubscribeConfirmedFinishEvent(h.makerFinishEventCh)

	h.newTakerCh = make(chan core.NewTakerEvent, txChanSize)
	h.newTakerSub = h.blockChain.SubscribeNewTakerEvent(h.newTakerCh)

	h.rmLogsCh = make(chan core.RemovedLogsEvent, rmLogsChanSize)
	h.rmLogsSub = h.blockChain.SubscribeRemovedLogsEvent(h.rmLogsCh)
	h.updateAnchorCh = make(chan core.AnchorEvent, txChanSize)
	h.updateAnchorSub = h.blockChain.SubscribeUpdateAnchorEvent(h.updateAnchorCh)

	go h.loop()
	go h.readCrossMessage()
}

func (h *Handler) GetCtxStore() CtxStore {
	return h.ctxStore
}

func (h *Handler) SetGasPriceOracle(gpo GasPriceOracle) {
	h.gpo = gpo
}

func (h *Handler) AddRemoteCtx(ctx *types.CrossTransaction) {
	log.Info("Add remote ctx", "id", ctx.ID().String())
	if err := h.ctxStore.VerifyCtx(ctx); err == nil {
		if err := h.ctxStore.AddRemote(ctx); err != nil {
			log.Error("Add remote ctx", "id", ctx.ID().String(), "err", err)
		}
	}
}

func (h *Handler) Stop() {
	h.confirmedMakerSub.Unsubscribe()
	h.signedCtxSub.Unsubscribe()
	h.confirmedTakerSub.Unsubscribe()
	h.newTakerSub.Unsubscribe()
	h.makerFinishEventSub.Unsubscribe()
	h.rmLogsSub.Unsubscribe()
	h.updateAnchorSub.Unsubscribe()

	close(h.quitSync)

	log.Info("SimpleChain MsgHandler stopped")
}

func (h *Handler) loop() {
	expire := time.NewTicker(30 * time.Second)
	defer expire.Stop()

	for {
		select {
		case ev := <-h.confirmedMakerCh:
			for _, tx := range ev.Txs {
				if err := h.ctxStore.AddLocal(tx); err != nil {
					log.Warn("Add local rtx", "err", err)
				}
			}
			h.pm.BroadcastCtx(ev.Txs)

		case <-h.confirmedMakerSub.Err():
			return

<<<<<<< HEAD
		case ev := <-this.confirmedTakerCh:
			if !this.pm.CanAcceptTxs() {
				break
			}
			if this.role.IsAnchor() {
				this.writeCrossMessage(ev)
			}
			if errs := this.ctxStore.RemoveRemotes(ev.Txs); errs != nil {
				log.Warn("RemoveRemotes failed", "error", errs)
			}

		case <-this.confirmedTakerSub.Err():
=======
		case ev := <-h.signedCtxCh:
			log.Info("[debug] signedCtxCh", "finish maker", ev.Tws.ID().String())
			h.writeCrossMessage(ev)
		case <-h.signedCtxSub.Err():
>>>>>>> 0bd38bc2
			return

		case ev := <-h.confirmedTakerCh:
			h.writeCrossMessage(ev)
			h.ctxStore.RemoveRemotes(ev.Txs)
		case <-h.confirmedTakerSub.Err():
			return

		case ev := <-h.newTakerCh:
			h.ctxStore.MarkStatus(ev.Txs, types.RtxStatusImplementing)
		case <-h.newTakerSub.Err():
			return

		case ev := <-h.rmLogsCh:
			h.reOrgLogs(ev.Logs)
		case <-h.rmLogsSub.Err():
			return

<<<<<<< HEAD
		case ev := <-this.makerFinishEventCh:
			this.clearStore(ev.FinishIds)

		case <-this.makerFinishEventSub.Err():
=======
		case ev := <-h.makerFinishEventCh:
			if err := h.clearStore(ev.Finish); err != nil {
				log.Error("clearStore", "err", err)
			}
		case <-h.makerFinishEventSub.Err():
>>>>>>> 0bd38bc2
			return

		case ev := <-h.updateAnchorCh:
			for _, v := range ev.ChainInfo {
				if err := h.ctxStore.UpdateAnchors(v); err != nil {
					log.Info("ctxStore.UpdateAnchors", "err", err)
				}
			}
		case <-h.updateAnchorSub.Err():
			return

		case <-expire.C:
			h.updateSelfTx()
		}
	}
}

func (h *Handler) writeCrossMessage(v interface{}) {
	select {
	case h.crossMsgWriter <- v:
	case <-h.quitSync:
		return
	}
}

func (h *Handler) readCrossMessage() {
	for {
		select {
		case v := <-h.crossMsgReader:
			switch ev := v.(type) {
			case core.SignedCtxEvent:
				cws := ev.Tws
<<<<<<< HEAD
				if cws.DestinationId().Uint64() == this.pm.NetworkId() {
					if err := this.ctxStore.AddFromRemoteChain(cws, ev.CallBack); err != nil {
=======
				if cws.DestinationId().Uint64() == h.pm.NetworkId() {
					if err := h.ctxStore.AddWithSignatures(cws, ev.CallBack); err != nil {
>>>>>>> 0bd38bc2
						log.Warn("readCrossMessage failed", "error", err.Error())
					}
				}

			case core.ConfirmedTakerEvent:
				txs, err := h.getTxForLockOut(ev.Txs)
				if err != nil {
					log.Error("GetTxForLockOut", "err", err)
				}
				if len(txs) > 0 {
					h.pm.AddLocals(txs)
				}

			case core.NewCrossChainEvent:
				if ev.ChainID.Uint64() != this.pm.NetworkId() {
					this.ctxStore.RegisterChain(ev.ChainID)
				}
			}

		case <-h.quitSync:
			return
		}
	}
}

func (h *Handler) getTxForLockOut(rwss []*types.ReceptTransaction) ([]*types.Transaction, error) {
	var err error
	var count uint64
	var param *TranParam
	var tx *types.Transaction
	var txs []*types.Transaction

	nonce := h.pm.GetNonce(h.anchorSigner)
	tokenAddress := h.getCrossContractAddr()

	for _, rws := range rwss {
		if rws.DestinationId.Uint64() == h.pm.NetworkId() {
			param, err = h.createTransaction(rws)
			if err != nil {
				log.Error("GetTxForLockOut CreateTransaction", "err", err)
				continue
			}
			tx, err = newSignedTransaction(nonce+count, tokenAddress, param.gasLimit, param.gasPrice, param.data,
				h.pm.NetworkId(), h.signHash)
			if err != nil {
				log.Error("GetTxForLockOut newSignedTransaction", "err", err)
				return nil, err
			}
			txs = append(txs, tx)
			count++
		}
	}

	return txs, nil
}

<<<<<<< HEAD
func (this *MsgHandler) clearStore(finishes []common.Hash) {
	for _, id := range finishes {
		log.Info("cross transaction finished", "txId", id.String())
	}
	if errs := this.ctxStore.RemoveLocals(finishes); errs != nil {
		log.Warn("CleanUpDb RemoveLocals failed", "error", errs)
=======
func (h *Handler) clearStore(finishes []*types.FinishInfo) error {
	for _, finish := range finishes {
		log.Info("cross transaction finish", "txId", finish.TxId.String())
	}
	if err := h.ctxStore.RemoveLocals(finishes); err != nil {
		return errors.New("rm ctx error")
>>>>>>> 0bd38bc2
	}
}

func (h *Handler) getCrossContractAddr() common.Address {
	var crossAddr common.Address
	switch h.roleHandler {
	case RoleMainHandler:
		crossAddr = h.MainChainCtxAddress
	case RoleSubHandler:
		crossAddr = h.SubChainCtxAddress
	}
	return crossAddr
}

<<<<<<< HEAD
func (this *MsgHandler) reorgLogs(logs []*types.Log) {
	var takerLogs []*types.ReceptTransaction
	for _, l := range logs {
		if this.blockChain.IsCtxAddress(l.Address) {
			if l.Topics[0] == params.TakerTopic && len(l.Topics) >= 3 && len(l.Data) >= common.HashLength*6 {
				takerLogs = append(takerLogs, &types.ReceptTransaction{
					DestinationId: common.BytesToHash(l.Data[:common.HashLength]).Big(),
					CTxId:         l.Topics[1],
=======
func (h *Handler) reOrgLogs(logs []*types.Log) {
	var takerLogs []*types.RTxsInfo
	for _, log := range logs {
		if h.blockChain.IsCtxAddress(log.Address) {
			if log.Topics[0] == params.TakerTopic && len(log.Topics) >= 3 && len(log.Data) >= common.HashLength*6 {
				takerLogs = append(takerLogs, &types.RTxsInfo{
					DestinationId: common.BytesToHash(log.Data[:common.HashLength]).Big(),
					CtxId:         log.Topics[1],
>>>>>>> 0bd38bc2
				})
			}
		}
	}
	if len(takerLogs) > 0 {
		h.ctxStore.MarkStatus(takerLogs, types.RtxStatusWaiting)
	}
}

func (h *Handler) createTransaction(rws *types.ReceptTransaction) (*TranParam, error) {
	gasPrice, err := h.gpo.SuggestPrice(context.Background())
	if err != nil {
		return nil, err
	}
	data, err := rws.ConstructData()
	if err != nil {
		log.Error("ConstructData", "err", err)
		return nil, err
	}

	return &TranParam{gasLimit: 250000, gasPrice: gasPrice, data: data}, nil
}

func (h *Handler) updateSelfTx() {
	if pending, err := h.pm.Pending(); err == nil {
		if txs, ok := pending[h.anchorSigner]; ok {
			var count uint64
			var newTxs []*types.Transaction
			for _, v := range txs {
				if count < core.DefaultTxPoolConfig.AccountSlots {
					gasPrice := new(big.Int).Div(new(big.Int).Mul(
						v.GasPrice(), big.NewInt(100+int64(core.DefaultTxPoolConfig.PriceBump))), big.NewInt(100))

					tx, err := newSignedTransaction(v.Nonce(), h.getCrossContractAddr(), v.Gas(), gasPrice, v.Data(), h.pm.NetworkId(), h.signHash)
					if err != nil {
						log.Info("UpdateSelfTx", "err", err)
					}

					newTxs = append(newTxs, tx)
					count++
				} else {
					break
				}
			}
			log.Info("UpdateSelfTx", "len", len(newTxs))
			h.pm.AddLocals(newTxs)
		}
	}
}

func newSignedTransaction(nonce uint64, to common.Address, gasLimit uint64, gasPrice *big.Int,
	data []byte, networkId uint64, signHash types.SignHash) (*types.Transaction, error) {
	tx := types.NewTransaction(nonce, to, big.NewInt(0), gasLimit, gasPrice, data)
	signer := types.NewEIP155Signer(big.NewInt(int64(networkId)))
	txHash := signer.Hash(tx)
	signature, err := signHash(txHash.Bytes())
	if err != nil {
		return nil, err
	}
	signedTx, err := tx.WithSignature(signer, signature)
	if err != nil {
		return nil, err
	}
	return signedTx, nil
}<|MERGE_RESOLUTION|>--- conflicted
+++ resolved
@@ -2,11 +2,6 @@
 
 import (
 	"context"
-<<<<<<< HEAD
-	"fmt"
-=======
-	"errors"
->>>>>>> 0bd38bc2
 	"math/big"
 	"time"
 
@@ -102,23 +97,15 @@
 	h.pm = pm
 }
 
-<<<<<<< HEAD
-func (this *MsgHandler) RegisterCrossChain(chainID *big.Int) {
-	this.writeCrossMessage(core.NewCrossChainEvent{ChainID: chainID})
-}
-
-func (this *MsgHandler) Start() {
-	this.confirmedMakerCh = make(chan core.ConfirmedMakerEvent, txChanSize)
-	this.confirmedMakerSub = this.blockChain.SubscribeConfirmedMakerEvent(this.confirmedMakerCh)
-	this.confirmedTakerCh = make(chan core.ConfirmedTakerEvent, txChanSize)
-	this.confirmedTakerSub = this.blockChain.SubscribeConfirmedTakerEvent(this.confirmedTakerCh)
-=======
+func (h *Handler) RegisterCrossChain(chainID *big.Int) {
+	h.writeCrossMessage(core.NewCrossChainEvent{ChainID: chainID})
+}
+
 func (h *Handler) Start() {
 	h.confirmedMakerCh = make(chan core.ConfirmedMakerEvent, txChanSize)
 	h.confirmedMakerSub = h.blockChain.SubscribeConfirmedMakerEvent(h.confirmedMakerCh)
 	h.confirmedTakerCh = make(chan core.ConfirmedTakerEvent, txChanSize)
 	h.confirmedTakerSub = h.blockChain.SubscribeConfirmedTakerEvent(h.confirmedTakerCh)
->>>>>>> 0bd38bc2
 
 	h.signedCtxCh = make(chan core.SignedCtxEvent, txChanSize)
 	h.signedCtxSub = h.ctxStore.SubscribeSignedCtxEvent(h.signedCtxCh)
@@ -186,30 +173,18 @@
 		case <-h.confirmedMakerSub.Err():
 			return
 
-<<<<<<< HEAD
-		case ev := <-this.confirmedTakerCh:
-			if !this.pm.CanAcceptTxs() {
-				break
-			}
-			if this.role.IsAnchor() {
-				this.writeCrossMessage(ev)
-			}
-			if errs := this.ctxStore.RemoveRemotes(ev.Txs); errs != nil {
-				log.Warn("RemoveRemotes failed", "error", errs)
-			}
-
-		case <-this.confirmedTakerSub.Err():
-=======
 		case ev := <-h.signedCtxCh:
 			log.Info("[debug] signedCtxCh", "finish maker", ev.Tws.ID().String())
 			h.writeCrossMessage(ev)
 		case <-h.signedCtxSub.Err():
->>>>>>> 0bd38bc2
 			return
 
 		case ev := <-h.confirmedTakerCh:
 			h.writeCrossMessage(ev)
-			h.ctxStore.RemoveRemotes(ev.Txs)
+			if errs := h.ctxStore.RemoveRemotes(ev.Txs); errs != nil {
+				log.Warn("RemoveRemotes failed", "error", errs)
+			}
+
 		case <-h.confirmedTakerSub.Err():
 			return
 
@@ -223,18 +198,10 @@
 		case <-h.rmLogsSub.Err():
 			return
 
-<<<<<<< HEAD
-		case ev := <-this.makerFinishEventCh:
-			this.clearStore(ev.FinishIds)
-
-		case <-this.makerFinishEventSub.Err():
-=======
 		case ev := <-h.makerFinishEventCh:
-			if err := h.clearStore(ev.Finish); err != nil {
-				log.Error("clearStore", "err", err)
-			}
+			h.clearStore(ev.FinishIds)
+
 		case <-h.makerFinishEventSub.Err():
->>>>>>> 0bd38bc2
 			return
 
 		case ev := <-h.updateAnchorCh:
@@ -267,13 +234,8 @@
 			switch ev := v.(type) {
 			case core.SignedCtxEvent:
 				cws := ev.Tws
-<<<<<<< HEAD
-				if cws.DestinationId().Uint64() == this.pm.NetworkId() {
-					if err := this.ctxStore.AddFromRemoteChain(cws, ev.CallBack); err != nil {
-=======
 				if cws.DestinationId().Uint64() == h.pm.NetworkId() {
-					if err := h.ctxStore.AddWithSignatures(cws, ev.CallBack); err != nil {
->>>>>>> 0bd38bc2
+					if err := h.ctxStore.AddFromRemoteChain(cws, ev.CallBack); err != nil {
 						log.Warn("readCrossMessage failed", "error", err.Error())
 					}
 				}
@@ -288,8 +250,8 @@
 				}
 
 			case core.NewCrossChainEvent:
-				if ev.ChainID.Uint64() != this.pm.NetworkId() {
-					this.ctxStore.RegisterChain(ev.ChainID)
+				if ev.ChainID.Uint64() != h.pm.NetworkId() {
+					h.ctxStore.RegisterChain(ev.ChainID)
 				}
 			}
 
@@ -330,21 +292,12 @@
 	return txs, nil
 }
 
-<<<<<<< HEAD
-func (this *MsgHandler) clearStore(finishes []common.Hash) {
+func (h *Handler) clearStore(finishes []common.Hash) {
 	for _, id := range finishes {
 		log.Info("cross transaction finished", "txId", id.String())
 	}
-	if errs := this.ctxStore.RemoveLocals(finishes); errs != nil {
+	if errs := h.ctxStore.RemoveLocals(finishes); errs != nil {
 		log.Warn("CleanUpDb RemoveLocals failed", "error", errs)
-=======
-func (h *Handler) clearStore(finishes []*types.FinishInfo) error {
-	for _, finish := range finishes {
-		log.Info("cross transaction finish", "txId", finish.TxId.String())
-	}
-	if err := h.ctxStore.RemoveLocals(finishes); err != nil {
-		return errors.New("rm ctx error")
->>>>>>> 0bd38bc2
 	}
 }
 
@@ -359,25 +312,14 @@
 	return crossAddr
 }
 
-<<<<<<< HEAD
-func (this *MsgHandler) reorgLogs(logs []*types.Log) {
+func (h *Handler) reOrgLogs(logs []*types.Log) {
 	var takerLogs []*types.ReceptTransaction
 	for _, l := range logs {
-		if this.blockChain.IsCtxAddress(l.Address) {
+		if h.blockChain.IsCtxAddress(l.Address) {
 			if l.Topics[0] == params.TakerTopic && len(l.Topics) >= 3 && len(l.Data) >= common.HashLength*6 {
 				takerLogs = append(takerLogs, &types.ReceptTransaction{
 					DestinationId: common.BytesToHash(l.Data[:common.HashLength]).Big(),
 					CTxId:         l.Topics[1],
-=======
-func (h *Handler) reOrgLogs(logs []*types.Log) {
-	var takerLogs []*types.RTxsInfo
-	for _, log := range logs {
-		if h.blockChain.IsCtxAddress(log.Address) {
-			if log.Topics[0] == params.TakerTopic && len(log.Topics) >= 3 && len(log.Data) >= common.HashLength*6 {
-				takerLogs = append(takerLogs, &types.RTxsInfo{
-					DestinationId: common.BytesToHash(log.Data[:common.HashLength]).Big(),
-					CtxId:         log.Topics[1],
->>>>>>> 0bd38bc2
 				})
 			}
 		}
